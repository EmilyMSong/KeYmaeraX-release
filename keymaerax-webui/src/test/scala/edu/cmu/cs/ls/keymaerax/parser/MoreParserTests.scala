--- conflicted
+++ resolved
@@ -115,14 +115,10 @@
   "Abs" should "parse" in {
     "abs(x)".asTerm shouldBe FuncOf(InterpretedSymbols.absF, Variable("x"))
     "abs_0".asTerm shouldBe Variable("abs", Some(0))
-<<<<<<< HEAD
-    "abs_0()".asTerm shouldBe FuncOf(Function("abs", Some(0), Unit, Real, None), Nothing)
-=======
     the [ParseException] thrownBy "abs_0()".asTerm should have message
       """1:8 Interpreted symbol abs: expected domain Real but got Unit
         |Found:    Unit at 1:8 to EOF$
         |Expected: Real""".stripMargin
->>>>>>> f76a2198
   }
 
   ///
