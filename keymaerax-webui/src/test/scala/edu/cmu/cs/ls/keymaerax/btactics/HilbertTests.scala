package edu.cmu.cs.ls.keymaerax.btactics

/**
* Copyright (c) Carnegie Mellon University.
* See LICENSE.txt for the conditions of this license.
*/


import edu.cmu.cs.ls.keymaerax.bellerophon._
import edu.cmu.cs.ls.keymaerax.btactics.TactixLibrary._
import edu.cmu.cs.ls.keymaerax.core._
import edu.cmu.cs.ls.keymaerax.infrastruct._
import edu.cmu.cs.ls.keymaerax.btactics.macros.ProvableInfo
import edu.cmu.cs.ls.keymaerax.parser.Parser
import edu.cmu.cs.ls.keymaerax.parser.StringConverter._
import edu.cmu.cs.ls.keymaerax.pt.ProvableSig
import edu.cmu.cs.ls.keymaerax.tags.{CheckinTest, SummaryTest, UsualTest}
import testHelper.KeYmaeraXTestTags
import testHelper.KeYmaeraXTestTags.TodoTest

import scala.collection.immutable._

/**
  * Tests Hilbert Calculus.
  * @see [[HilbertCalculus]]
  * @author Andre Platzer
  */
@SummaryTest
@UsualTest
@CheckinTest
class HilbertTests extends TacticTestBase {
  import HilbertCalculus.Derive._

  object TestLib extends UnifyUSCalculus

  import TestLib.{CEat, CMon, useAt, useFor}

  val randomTrials = 50
  val randomComplexity = 3
  val rand = new RandomFormula() //(-4317240407825764493L)

  "Hilbert calculus" should "prove x>=5 -> [{x'=2&x<=9}]x<=9" in withTactics {
    proveBy(Sequent(IndexedSeq(), IndexedSeq("x>=5 -> [{x'=2&x<=9}]x<=9".asFormula)),
      implyR(1) &
        DW(1) &
        abstractionb(1) & allR(1) & prop
    ) shouldBe 'proved
  }

  it should "prove x>=5 -> [{x'=2&x<=9}]x<=10" in withMathematica { _ =>
    proveBy(Sequent(IndexedSeq(), IndexedSeq("x>=5 -> [{x'=2&x<=9}]x<=10".asFormula)),
      implyR(1) &
        DW(1) &
        abstractionb(1) & QE
    ) shouldBe 'proved
  }

  //@todo not everything ported yet
  it should "prove x>=5 -> [{x'=2}](x>=5)'" in withMathematica { _ =>
    proveBy(Sequent(IndexedSeq(), IndexedSeq("x>=5 -> [{x'=2}](x>=5)'".asFormula)),
      implyR(1) &
        DE(1) &
        Dgreaterequal(1, 1::1::Nil) &
        Dvar(1, 1::1:: 0::Nil) &
        Dconst(1, 1::1:: 1::Nil) &
        Dassignb(1, 1::Nil) &
        abstractionb(1) & QE
    ) shouldBe 'proved
  }

  it should "prove (x+2*y)'=x'+2*y'" in withMathematica { _ =>
    proveBy(Sequent(IndexedSeq(), IndexedSeq("(x+2*y)'=x'+2*y'".asFormula)),
      Dplus(1, 0::Nil) &
        Dvar(1, 0::0::Nil) &
        useAt(Ax.Dlinear)(1, 0::1::Nil) & // Dtimes(SuccPosition(0, 0::1::Nil))
        Dvar(1, 0::1::1::Nil) &
        byUS(Ax.equalReflexive)
    ) shouldBe 'proved
  }

  it should "prove (y)'=y forward" in withMathematica { _ =>
    val x = Variable("y")
    proveBy(
      Sequent(IndexedSeq(), IndexedSeq(Equal(Differential(x), DifferentialSymbol(x)))),
      Dvar(1,0::Nil) & byUS(Ax.equalReflexive)) shouldBe 'proved
    proveBy(
      Sequent(IndexedSeq(), IndexedSeq(Equal(Differential(x), DifferentialSymbol(x)))),
      Dvar(1,0::Nil) & byUS(Ax.equalReflexive)) shouldBe 'proved
  }

  it should "derive (y)'=y'" in withMathematica { _ =>
    proveBy(Sequent(IndexedSeq(), IndexedSeq("(y)'=y'".asFormula)),
      derive(1,0::Nil) & byUS(Ax.equalReflexive)
    ) shouldBe 'proved
  }

  it should "derive (x+y)'=x'+y'" in withMathematica { _ =>
    proveBy(Sequent(IndexedSeq(), IndexedSeq("(x+y)'=x'+y'".asFormula)),
      derive(1,0::Nil) & byUS(Ax.equalReflexive)
    ) shouldBe 'proved
  }

  it should "derive (x*y)'=x'*y+x*y'" in withMathematica { _ =>
    proveBy(Sequent(IndexedSeq(), IndexedSeq("(x*y)'=x'*y+x*y'".asFormula)),
      derive(1,0::Nil) & byUS(Ax.equalReflexive)
    ) shouldBe 'proved
  }

  it should "derive (x+2*y)'=x'+2*y'" taggedAs KeYmaeraXTestTags.CheckinTest in withMathematica { _ =>
    proveBy(Sequent(IndexedSeq(), IndexedSeq("(x+2*y)'=x'+2*y'".asFormula)),
      derive(1,0::Nil) & byUS(Ax.equalReflexive)
    ) shouldBe 'proved
  }

  it should "derive (x^2)' >= 7 without crashing" in withMathematica{ _ =>
    proveBy(Sequent(IndexedSeq(), IndexedSeq("(x^2)' >= 7".asFormula)),
      stepAt(1, 0::Nil)
    ).subgoals shouldBe List(Sequent(IndexedSeq(), IndexedSeq("(2 * (x^(2-1))) * (x)' >= 7".asFormula)))
  }

  it should "FEATURE_REQUEST: derive (5*3+2*9)'=0*3+5*0+(0*9+2*0) unless optimized" taggedAs TodoTest in withMathematica { _ =>
    proveBy(Sequent(IndexedSeq(), IndexedSeq("(5*3+2*9)'=0*3+5*0+(0*9+2*0)".asFormula)),
      derive(1,0::Nil) & byUS(Ax.equalReflexive)
    ) shouldBe 'proved
  }

  it should "FEATURE_REQUEST: derive (5*3+2*9)'=5*0+2*0 if optimized (left linear preferred but not const optimized)" taggedAs TodoTest in withMathematica { _ =>
    proveBy(Sequent(IndexedSeq(), IndexedSeq("(5*3+2*9)'=5*0+2*0".asFormula)),
      derive(1,0::Nil) & byUS(Ax.equalReflexive)
    ) shouldBe 'proved
  }

  it should "derive (5*3+2*9)'=0 if optimized (const optimized)" in withMathematica { _ =>
    proveBy(Sequent(IndexedSeq(), IndexedSeq("(5*3+2*9)'=0".asFormula)),
      derive(1,0::Nil) & byUS(Ax.equalReflexive)
    ) shouldBe 'proved
  }

  it should "derive (5*x+2*y)'=5*x'+2*y'" in withMathematica { _ =>
    proveBy(Sequent(IndexedSeq(), IndexedSeq("(5*x+2*y)'=5*x'+2*y'".asFormula)),
      derive(1,0::Nil) & byUS(Ax.equalReflexive)
    ) shouldBe 'proved
  }

  it should "derive (5*x+2*y>=6)' <-> 5*x'+2*y'>=0" in withMathematica { _ =>
    proveBy(Sequent(IndexedSeq(), IndexedSeq("(5*x+2*y>=6)' <-> 5*x'+2*y'>=0".asFormula)),
      derive(1,0::Nil) & byUS(Ax.equivReflexive)
    ) shouldBe 'proved
  }

  it should "derive (7*x<2*y & 22*x=4*y+8)' <-> (7*x'<=2*y' & 22*x'=4*y'+0)" in withMathematica { _ =>
    proveBy(Sequent(IndexedSeq(), IndexedSeq("(7*x<2*y & 22*x=4*y+8)' <-> (7*x'<=2*y' & 22*x'=4*y'+0)".asFormula)),
      derive(1,0::Nil) & byUS(Ax.equivReflexive)
    ) shouldBe 'proved
  }

  it should "derive (x*x<2*y & 5*x+2*y>=6+z & 22*x=4*y+8)' <-> (x'*x+x*x'<=2*y' & 5*x'+2*y'>=0+z' & 22*x'=4*y'+0)" in withMathematica { _ =>
    proveBy(Sequent(IndexedSeq(), IndexedSeq("(x*x<2*y & 5*x+2*y>=6+z & 22*x=4*y+8)' <-> (x'*x+x*x'<=2*y' & 5*x'+2*y'>=0+z' & 22*x'=4*y'+0)".asFormula)),
      derive(1,0::Nil) & byUS(Ax.equivReflexive)
    ) shouldBe 'proved
  }

  it should "derive [{x'=7,y'=-9,z'=2}](x*x<2*y & 5*x+2*y>=6+z & 22*x=4*y+8)' <-> [{x'=7,y'=-9,z'=2}](x'*x+x*x'<=2*y' & 5*x'+2*y'>=0+z' & 22*x'=4*y'+0)" in withMathematica { _ =>
    proveBy(Sequent(IndexedSeq(), IndexedSeq("[{x'=7,y'=-9,z'=2}](x*x<2*y & 5*x+2*y>=6+z & 22*x=4*y+8)' <-> [{x'=7,y'=-9,z'=2}](x'*x+x*x'<=2*y' & 5*x'+2*y'>=0+z' & 22*x'=4*y'+0)".asFormula)),
      derive(1,0::1::Nil) & byUS(Ax.equivReflexive)
    ) shouldBe 'proved
  }

  it should "reduce [{x'=7}](5*x>=6)' to [{x'=7}]5*x'>=0" in withMathematica { _ =>
    proveBy(Sequent(IndexedSeq(), IndexedSeq("[{x'=7}](5*x>=6)'".asFormula)),
      derive(1,1::Nil)
    ).subgoals shouldBe List(Sequent(IndexedSeq(), IndexedSeq("[{x'=7}]5*x'>=0".asFormula)))
  }

  it should "reduce [{x'=99,y'=-3}](7*x<2*y & 22*x=4*y+8)' to [{x'=99,y'=-3}](7*x'<=2*y' & 22*x'=4*y'+0)" taggedAs KeYmaeraXTestTags.SummaryTest in withMathematica { _ =>
    proveBy(Sequent(IndexedSeq(), IndexedSeq("[{x'=99,y'=-3}](7*x<2*y & 22*x=4*y+8)'".asFormula)),
      derive(1,1::Nil)
    ).subgoals shouldBe List(Sequent(IndexedSeq(), IndexedSeq("[{x'=99,y'=-3}](7*x'<=2*y' & 22*x'=4*y'+0)".asFormula)))
  }

  it should "prove x>=5 -> [{x'=2}]x>=5" in withMathematica { _ =>
    proveBy(Sequent(IndexedSeq(), IndexedSeq("x>=5 -> [{x'=2}]x>=5".asFormula)),
      implyR(1) &
        DI(1) & (implyR(1) & andR(1)) <(
        prop,
        DE(1) &
          Dgreaterequal(1, 1::1::Nil) &
          Dvar(1, 1::1:: 0::Nil) &
          Dconst(1, 1::1:: 1::Nil) &
          Dassignb(1, 1::Nil) & abstractionb(1) & QE
        )
    ) shouldBe 'proved
  }

  it should "prove/derive x>=5 -> [{x'=2}]x>=5" in withMathematica { _ =>
    proveBy(Sequent(IndexedSeq(), IndexedSeq("x>=5 -> [{x'=2}]x>=5".asFormula)),
      implyR(1) &
        DI(1) & (implyR(1) & andR(1)) <(
        prop,
        DE(1) & derive(1, 1::1::Nil) &
          Dassignb(1, 1::Nil) & abstractionb(1) & QE
        )
    ) shouldBe 'proved
  }

  //  it should "auto-prove x>=5 -> [{x'=2&x<=10}](5<=x&x<=10)" in {
  //    proveBy(Sequent(Nil, IndexedSeq(), IndexedSeq("x>=5 -> [{x'=2&x<=10}](5<=x&x<=10)".asFormula)),
  //      implyR(1) & diffCut(1)
  //    ) shouldBe 'proved
  //  }

  it should "FEATURE_REQUEST: prove x>=5 -> [{x'=2&x<=9}](5<=x&x<=10)" taggedAs TodoTest in withMathematica { _ =>
    proveBy(Sequent(IndexedSeq(), IndexedSeq("x>=5 -> [{x'=2&x<=9}](5<=x&x<=10)".asFormula)),
      implyR(1) &
        DC("5<=x".asFormula)(1) & debug("after DC") &
        //@todo needs more branching to handle DI
        //@todo DC should not do absolute proof of implication but contextual
        DW(1) & debug("after DW") &
        abstractionb(1) & debug("after abstraction") & QE
    ) shouldBe 'proved
  }

  it should "FEATURE_REQUEST: auto-prove x>=5 -> [{x'=2&x<=9}](5<=x&x<=10) with DC" taggedAs TodoTest in withMathematica { _ =>
    proveBy(Sequent(IndexedSeq(), IndexedSeq("x>=5 -> [{x'=2&x<=9}](5<=x&x<=10)".asFormula)),
      implyR(1) &
        //@todo the problem is that DI should be used in show prereq branch of useAt instead of defaulting to master
        DC("5<=x".asFormula)(1) <(
        debug("DC to DI") & dI()(1),
        debug("DC to DW") & DW(1) & abstractionb(1) & QE
        )
    ) shouldBe 'proved
  }

  it should "FEATURE_REQUEST: prove x>=5 -> [x:=x+1;{x'=2}]x>=5" taggedAs TodoTest in withMathematica { _ =>
    proveBy(Sequent(IndexedSeq(), IndexedSeq("x>=5 -> [x:=x+1;{x'=2}]x>=5".asFormula)),
      implyR(1) & //ind
        useAt(Ax.composeb)(1) &
        useAt(Ax.assignbeq)(1) &
        step(1) & step(1) &
        useAt(Ax.DI)(1) & //@todo diffInd(1)
        SaturateTactic(step('L) | step('R)) & abstractionb(1) & master()
    ) shouldBe 'proved
  }

  it should "prove x>0 -> [x:=x+1;]x>0" in withMathematica { _ =>
    proveBy("x>0 -> [x:=x+1;]x>0".asFormula, step(1, 1::Nil) & QE) shouldBe 'proved
  }

  "UseAt" should "reduce x>5 |- [x:=x+1;x:=2*x;]x>1 to x>5 |- [x:=x+1;][x:=2*x;]x>1 by useAt" in withTactics {
    proveBy("[x:=x+1;x:=2*x;]x>1".asFormula, useAt(Ax.composeb)(1)).subgoals should contain only
      Sequent(IndexedSeq(), IndexedSeq("[x:=x+1;][x:=2*x;]x>1".asFormula))
  }

  it should "reduce x>5 |- [x:=x+1;][x:=2*x;]x>1 to x>5 |- [x:=x+1;x:=2*x;]x>1 by useAt backwards" in withTactics {
    proveBy(Sequent(IndexedSeq("x>5".asFormula), IndexedSeq("[x:=x+1;][x:=2*x;]x>1".asFormula)),
      useAt(Ax.composeb, PosInExpr(1::Nil))(SuccPos(0))).subgoals should contain only Sequent(IndexedSeq("x>5".asFormula), IndexedSeq("[x:=x+1;x:=2*x;]x>1".asFormula))
  }

  it should "reduce [x:=x+1;x:=2*x;]x>1 |- x>5 to [x:=x+1;][x:=2*x;]x>1 |- x>5 by useAt" in withTactics {
    proveBy(Sequent(IndexedSeq("[x:=x+1;x:=2*x;]x>1".asFormula), IndexedSeq("x>5".asFormula)),
      useAt(Ax.composeb)(AntePos(0))).subgoals should contain only Sequent(IndexedSeq("[x:=x+1;][x:=2*x;]x>1".asFormula), IndexedSeq("x>5".asFormula))
  }

  it should "reduce [x:=x+1;][x:=2*x;]x>1 |- x>5 to [x:=x+1;x:=2*x;]x>1 |- x>5 by useAt backwards" in withTactics {
    proveBy(Sequent(IndexedSeq("[x:=x+1;][x:=2*x;]x>1".asFormula), IndexedSeq("x>5".asFormula)),
      useAt(Ax.composeb, PosInExpr(1::Nil))(AntePos(0))).subgoals should contain only Sequent(IndexedSeq("[x:=x+1;x:=2*x;]x>1".asFormula), IndexedSeq("x>5".asFormula))
  }


  it should "reduce x>5 |- [c;d;]x>1 to x>5 |- [c;][d;]x>1 by useAt" in withTactics {
    proveBy(Sequent(IndexedSeq("x>5".asFormula), IndexedSeq("[c;d;]x>1".asFormula)),
      useAt(Ax.composeb)(SuccPos(0))).subgoals should contain only Sequent(IndexedSeq("x>5".asFormula), IndexedSeq("[c;][d;]x>1".asFormula))
  }

  it should "reduce x>5 |- [c;][d;]x>1 to x>5 |- [c;d;]x>1 by useAt backwards" in withTactics {
    proveBy(Sequent(IndexedSeq("x>5".asFormula), IndexedSeq("[c;][d;]x>1".asFormula)),
      useAt(Ax.composeb, PosInExpr(1::Nil))(SuccPos(0))).subgoals should contain only Sequent(IndexedSeq("x>5".asFormula), IndexedSeq("[c;d;]x>1".asFormula))
  }

  it should "reduce [c;d;]x>1 |- x>5 to [c;][d;]x>1 |- x>5 by useAt" in withTactics {
    proveBy(Sequent(IndexedSeq("[c;d;]x>1".asFormula), IndexedSeq("x>5".asFormula)),
      useAt(Ax.composeb)(AntePos(0))).subgoals should contain only Sequent(IndexedSeq("[c;][d;]x>1".asFormula), IndexedSeq("x>5".asFormula))
  }

  it should "reduce [c;][d;]x>1 |- x>5 to [c;d;]x>1 |- x>5 by useAt backwards" in withTactics {
    proveBy(Sequent(IndexedSeq("[c;][d;]x>1".asFormula), IndexedSeq("x>5".asFormula)),
      useAt(Ax.composeb, PosInExpr(1::Nil))(AntePos(0))).subgoals should contain only Sequent(IndexedSeq("[c;d;]x>1".asFormula), IndexedSeq("x>5".asFormula))
  }

  it should "reduce [ctrl;ode;](x>0&y<1) by composeb" in withTactics {
    proveBy("[ctrl{|^@|};ode{|^@|};](x>0&y<1)".asFormula,
      useAt(Ax.boxAnd)(1)).subgoals should contain only Sequent(IndexedSeq(), IndexedSeq("([ctrl{|^@|};ode{|^@|};]x>0)&([ctrl{|^@|};ode{|^@|};]y<1)".asFormula))
    proveBy("[ctrl{|^@|};ode{|^@|};](x>0&y<1)".asFormula,
      useAt(Ax.composeb)(1) &
        useAt(Ax.boxAnd)(1, PosInExpr(1::Nil))).subgoals should contain only Sequent(IndexedSeq(), IndexedSeq("[ctrl{|^@|};](([ode{|^@|};]x>0)&([ode{|^@|};]y<1))".asFormula))
    proveBy("[ctrl{|^@|};ode{|^@|};](x>0&y<1)".asFormula,
      useAt(Ax.composeb)(1) &
        useAt(Ax.boxAnd)(1, PosInExpr(1::Nil)) &
    useAt(Ax.boxAnd)(1)).subgoals should contain only Sequent(IndexedSeq(), IndexedSeq("([ctrl{|^@|};][ode{|^@|};]x>0)&([ctrl{|^@|};][ode{|^@|};]y<1)".asFormula))
  }

  "Chase" should "prove [?p();?(p()->q());]p() by chase" in withTactics {
    proveBy(Sequent(IndexedSeq(), IndexedSeq("[?p();?(p()->q());]p()".asFormula)),
      chase(1) & prop
    ) shouldBe 'proved
  } 
    
  it should "prove [?p();?(p()->q()); ++ ?r();?q();]q() by chase" in withTactics {
    proveBy(Sequent(IndexedSeq(), IndexedSeq("[?p();?(p()->q()); ++ ?r();?q();]q()".asFormula)),
      chase(1) & prop
    ) shouldBe 'proved
  }

  it should "prove [?p();?(p()->q()); ++ ?!p();](p()->q()) by chase" in withTactics {
    //assert(AxIndex.axiomIndex(Ax.composeb)._1==PosInExpr(0::Nil))
    //assert(AxIndex.axiomIndex(Ax.composeb)._2==PosInExpr(1::Nil)::PosInExpr(Nil)::Nil)
    proveBy(Sequent(IndexedSeq(), IndexedSeq("[?p();?(p()->q()); ++ ?!p();](p()->q())".asFormula)),
      chase(1,Nil) & prop
    ) shouldBe 'proved
  }
  
  it should "prove [?p();?(p()->q()); ++ ?r();?q(); ++ ?!p()&!r();](p()|r()->q()) by chase" in withTactics {
    proveBy(Sequent(IndexedSeq(), IndexedSeq("[?p();?(p()->q()); ++ ?r();?q(); ++ ?!p()&!r();](p()|r()->q())".asFormula)),
      chase(1,Nil) & prop
    ) shouldBe 'proved
  }

  it should "prove [?x>0;x:=x+1; ++ ?x=0;x:=1;]x>0 by chase" in withMathematica { _ =>
    proveBy(Sequent(IndexedSeq(), IndexedSeq("[?x>0;x:=x+1; ++ ?x=0;x:=1;]x>0".asFormula)),
      chase(1,Nil) & QE
    ) shouldBe 'proved
  }

  it should "prove [?x>0;x:=x+1; ++ ?x=0;x:=1;]x>=1 by chase" in withMathematica { _ =>
    proveBy(Sequent(IndexedSeq(), IndexedSeq("[?x>0;x:=x+1; ++ ?x=0;x:=1;]x>=1".asFormula)),
      chase(1,Nil) & QE
    ) shouldBe 'proved
  }

  it should "prove [?x>0;x:=x+1; ++ ?x=0;x:=1; ++ x:=99; ++ ?x>=0;{{x:=x+1;++x:=x+2;};{y:=0;++y:=1;}}]x>=1 by chase" taggedAs KeYmaeraXTestTags.SummaryTest in withMathematica { _ =>
    proveBy(Sequent(IndexedSeq(), IndexedSeq("[?x>0;x:=x+1; ++ ?x=0;x:=1; ++ x:=99; ++ ?x>=0;{{x:=x+1;++x:=x+2;};{y:=0;++y:=1;}}]x>=1".asFormula)),
      chase(1,Nil) & QE
    ) shouldBe 'proved
  }

  it should "prove [?x>0;x:=x+1;?x!=2; ++ ?x=0;x:=1;]x>=1 by chase" in withMathematica { _ =>
    proveBy(Sequent(IndexedSeq(), IndexedSeq("[?x>0;x:=x+1;?x!=2; ++ ?x=0;x:=1;]x>=1".asFormula)),
      chase(1,Nil) & QE
    ) shouldBe 'proved
  }

  it should "prove [?x>0;x:=x+1;x:=2*x; ++ ?x=0;x:=1;]x>=1 by chase" in withMathematica { _ =>
    proveBy(Sequent(IndexedSeq(), IndexedSeq("[?x>0;x:=x+1;x:=2*x; ++ ?x=0;x:=1;]x>=1".asFormula)),
      chase(1,Nil) & QE
    ) shouldBe 'proved
  }

  it should "chase [?x>0;x:=x+1; ++ ?x=0;x:=1; ++ x:=0;x:=x+1; ++ x:=1;?x>=2;]x>=1" in withMathematica { _ =>
    proveBy(Sequent(IndexedSeq(), IndexedSeq("[?x>0;x:=x+1; ++ ?x=0;x:=1; ++ x:=0;x:=x+1; ++ x:=1;?x>=2;]x>=1".asFormula)),
      // chaseWide(3) works like an update calculus
      chase(3,3)(1) &
        QE
    ) shouldBe 'proved
  }

  it should "auto-prove x>=5 -> [x:=x+1;{x'=2}]x>=5" in withMathematica { _ =>
    proveBy(Sequent(IndexedSeq(), IndexedSeq("x>=5 -> [x:=x+1;{x'=2}]x>=5".asFormula)),
      implyR(1) &
        chase(3,3)(1) &
        //@todo need to locate diffInd to after update prefix
        dI()(1, 1::Nil) &
        assignb(1) & // handle updates
        QE
    ) shouldBe 'proved
  }

  it should "chase [{x'=22}](2*x+x*y>=5)'" taggedAs KeYmaeraXTestTags.CheckinTest in withMathematica { _ =>
    proveBy("[{x'=22}](2*x+x*y>=5)'".asFormula,
      chase(1, 1 :: Nil)
    ).subgoals shouldBe List(Sequent(IndexedSeq(), IndexedSeq("[{x'=22}]2*x'+(x'*y+x*y')>=0".asFormula)))
  }

  it should "chase [{x'=22}][?x>0;x:=x+1; ++ ?x=0;x:=1;]x>=1" taggedAs KeYmaeraXTestTags.CheckinTest in withTactics {
    proveBy("[{x'=22}][?x>0;x:=x+1; ++ ?x=0;x:=1;]x>=1".asFormula,
      chase(1, 1 :: Nil)
    ).subgoals shouldBe List(Sequent(IndexedSeq(), IndexedSeq("[{x'=22}]((x>0->x+1>=1) & (x=0->1>=1))".asFormula)))
  }

  it should "prove x>=5 -> [x:=x+1;{x'=2}]x>=5" in withMathematica { _ =>
    proveBy(Sequent(IndexedSeq(), IndexedSeq("x>=5 -> [x:=x+1;{x'=2}]x>=5".asFormula)),
      implyR(1) & chase(1) &
        //@todo need to locate diffInd to after update prefix
        dI()(1, 1::Nil) &
        assignb(1) & // handle updates
        QE
    ) shouldBe 'proved
  }

  "CMon monotonicity" should "prove x<99 -> y<2 & x>5 |- x<99 -> y<2 & x>2 from x>5 |- x>2" in withTactics {
    val done = CMon(Context("x<99 -> y<2 & ⎵".asFormula)) (ProvableSig.startProof(Sequent(IndexedSeq("x>5".asFormula), IndexedSeq("x>2".asFormula))))
    done.subgoals shouldBe List(Sequent(IndexedSeq("x>5".asFormula), IndexedSeq("x>2".asFormula)))
    done.conclusion shouldBe Sequent(IndexedSeq("x<99 -> y<2 & x>5".asFormula), IndexedSeq("x<99 -> y<2 & x>2".asFormula))
  }

  it should "prove x<99 -> y<2 & x>5 |- x<99 -> y<2 & x>2 from provable x>5 |- x>2" in withMathematica { _ =>
    val done = CMon(Context("x<99 -> y<2 & ⎵".asFormula)) (basicImpl)
    done shouldBe 'proved
    done.conclusion shouldBe Sequent(IndexedSeq("x<99 -> y<2 & x>5".asFormula), IndexedSeq("x<99 -> y<2 & x>2".asFormula))
  }

  private def shouldCMon(ctx: Context[Formula], basic: ProvableSig = basicImpl): Unit = {
    require(basic.isProved)
    require(basic.conclusion.ante.length==1 && basic.conclusion.succ.length==1)
    val done = CMon(ctx)(basic)
    done shouldBe 'proved
    done.conclusion shouldBe Sequent(IndexedSeq(ctx(basic.conclusion.ante.head)), IndexedSeq(ctx(basic.conclusion.succ.head)))
  }

  private def shouldCMonA(ctx: Context[Formula], basic: ProvableSig = basicImpl): Unit = {
    require(basic.isProved)
    require(basic.conclusion.ante.length==1 && basic.conclusion.succ.length==1)
    val done = CMon(ctx)(basic)
    done shouldBe 'proved
    done.conclusion shouldBe Sequent(IndexedSeq(ctx(basic.conclusion.succ.head)), IndexedSeq(ctx(basic.conclusion.ante.head)))
  }

  it should "prove y<2 & x>5 |- y<2 & x>2 from x>5 |- x>2" in withMathematica { _ => shouldCMon(Context("y<2 & ⎵".asFormula))}
  it should "prove x>5 & y<2 |- x>2 & y<2 from x>5 |- x>2" in withMathematica { _ => shouldCMon(Context("⎵ & y<2".asFormula))}
  it should "prove x<99 -> x>5 |- x<99 -> x>2 from x>5 |- x>2" in withMathematica { _ => shouldCMon(Context("x<99 -> ⎵".asFormula))}
  it should "prove x<99 | x>5 |- x<99 | x>2 from x>5 |- x>2" in withMathematica { _ => shouldCMon(Context("x<99 | ⎵".asFormula))}
  it should "prove in monotone context x<99 | _ & y<2" in withMathematica { _ => shouldCMon(Context("x<99 | ⎵ & y<2".asFormula))}
  it should "prove in monotone context (x<99 | _) & y<2" in withMathematica { _ => shouldCMon(Context("(x<99 | ⎵) & y<2".asFormula))}
  it should "prove in monotone context x<7 -> (x<99 | _) & y<2" in withMathematica { _ => shouldCMon(Context("x<7 -> (x<99 | ⎵) & y<2".asFormula))}
  it should "prove in monotone context x<y -> x<7 -> (x<99 | x<10 -> (_ & z=2 | x=5 & y=3)) & y<2" in withMathematica { _ => shouldCMon(Context("x<y -> x<7 -> (x<99 | x<10 -> (⎵ & z=2 | x=5 & y=3)) & y<2".asFormula))}
  it should "prove in monotone context \\forall y _" in withMathematica { _ => shouldCMon(Context("\\forall y ⎵".asFormula))}
  it should "prove in monotone context \\forall x _" in withMathematica { _ => shouldCMon(Context("\\forall x ⎵".asFormula))}
  it should "prove in monotone context \\exists y _" in withMathematica { _ => shouldCMon(Context("\\exists y ⎵".asFormula))}
  it should "prove in monotone context \\exists x _" in withMathematica { _ => shouldCMon(Context("\\exists x ⎵".asFormula))}
  it should "prove in monotone context !!\\exists x _" in withMathematica { _ => shouldCMon(Context("!!\\exists x ⎵".asFormula))}
  it should "prove in monotone context ![a:=2;]!\\exists x _" in withMathematica { _ => shouldCMon(Context("![a:=2;]!\\exists x ⎵".asFormula))}
  it should "prove in monotone context \\forall y (_ | x<y)" in withMathematica { _ => shouldCMon(Context("\\forall y (⎵ | x<y)".asFormula))}
  it should "prove in monotone context \\forall x (_ | x<y)" in withMathematica { _ => shouldCMon(Context("\\forall x (⎵ | x<y)".asFormula))}
  it should "prove in monotone context \\exists y (_ | x<y)" in withMathematica { _ => shouldCMon(Context("\\exists y (⎵ | x<y)".asFormula))}
  it should "prove in monotone context \\exists x (_ | x<y)" in withMathematica { _ => shouldCMon(Context("\\exists x (⎵ | x<y)".asFormula))}
  it should "prove in antimonotone context _ -> y<2" in withMathematica { _ => shouldCMonA(Context("⎵ -> y<2".asFormula))}
  it should "prove in antimonotone context _ -> y<2 & x<10" in withMathematica { _ => shouldCMonA(Context("⎵ -> y<2 & x<10".asFormula))}
  it should "prove in antimonotone context (_ -> y<2) & x<10" in withMathematica { _ => shouldCMonA(Context("(⎵ -> y<2) & x<10".asFormula))}
  it should "prove in antimonotone context (_ -> y<2) & x<10 | x=7" in withMathematica { _ => shouldCMonA(Context("(⎵ -> y<2) & x<10 | x=7".asFormula))}
  it should "prove in antimonotone context (<x:=5;>_ -> y<2) & x<10 | x=7" in withMathematica { _ => shouldCMonA(Context("(<x:=5;>⎵ -> y<2) & x<10 | x=7".asFormula))}
  it should "prove in antimonotone context (a=3|<x:=5;>_ -> y<2) & x<10 | x=7" in withMathematica { _ => shouldCMonA(Context("(a=3|<x:=5;>⎵ -> y<2) & x<10 | x=7".asFormula))}
  it should "prove in antimonotone context (<x:=5;>_&a=3 -> y<2) & x<10 | x=7" in withMathematica { _ => shouldCMonA(Context("(<x:=5;>⎵&a=3 -> y<2) & x<10 | x=7".asFormula))}
  it should "prove in antiantimonotone context ((_ -> y<2) -> z=0) & x<10 | x=7" in withMathematica { _ => shouldCMon(Context("((⎵ -> y<2) -> z=0) & x<10 | x=7".asFormula))}

  private lazy val basicImpl = TactixLibrary.proveBy(Sequent(IndexedSeq("x>5".asFormula), IndexedSeq("x>2".asFormula)),
    TactixLibrary.QE)

  it should "prove C{x>5} |- C{x>2} from provable x>5 |- x>2 in most random positive contexts" in withMathematica { _ =>
    println("Starting random contexts\n\n")
    for (_ <- 1 to randomTrials) {
      val ctx = rand.nextFormulaContext(randomComplexity)
      if (ctx.isFormulaContext) {
        println("Context: " + ctx)
        try {
          //@todo discard ctx unless positive
          if (FormulaTools.polarityAt(ctx.ctx, FormulaTools.posOf(ctx.ctx, DotFormula).getOrElse(
            throw new InterruptedException("skip"))) > 0) {
            //@todo discard ctx if DotFormula within a program
            //@todo discard ctx if DotFormula somewhere underneath an Equiv
            val done = CMon(ctx)(basicImpl)
            done shouldBe 'proved
            done.conclusion shouldBe Sequent(IndexedSeq(ctx("x>5".asFormula)), IndexedSeq(ctx("x>2".asFormula)))
          }
        } catch {
          case e: ProverException => if (e.toString.startsWith("No monotone context")) println("context discarded") else throw e
          //case e: IllegalArgumentException if e.getMessage.startsWith("requirement failed:") => println("Requirement not met: " + e)
          case _: InterruptedException =>
        }
      }
    }
  }

  private lazy val basicEq = TactixLibrary.proveBy("1=0*x+1".asFormula, TactixLibrary.QE)
  private lazy val basicEquiv = TactixLibrary.proveBy("-2<x&x<2 <-> x^2<4".asFormula, TactixLibrary.QE)

  private def shouldReduceTo(input: Formula, pos: Int, inExpr: PosInExpr, result: Formula, fact: ProvableSig = basicEq): Unit =
    proveBy(input, CEat(fact)(pos, inExpr.pos)).subgoals should contain only
      Sequent(IndexedSeq(), IndexedSeq(result))

  private def shouldReduceTo(input: Formula, pos: Int, inExpr: PosInExpr, result: Formula, fact: ProvableSig, C: Context[Formula]): Unit =
    proveBy(input, CEat(fact, C)(pos, inExpr.pos)).subgoals should contain only
      Sequent(IndexedSeq(), IndexedSeq(result))

  "CE(Provable) equation magic" should "reduce 0*x+1<=3 to 1<=3" in withMathematica { _ =>
    shouldReduceTo("0*x+1<=3".asFormula, 1, PosInExpr(0::Nil), "1<=3".asFormula)
  }

  it should "reduce x<5 & 0*x+1<=3 | x>=2 to x<5 & 1<=3 | x>=2" taggedAs KeYmaeraXTestTags.SummaryTest in withMathematica { _ =>
    shouldReduceTo("x<5 & 0*x+1<=3 | x>=2".asFormula, 1, PosInExpr(0::1::0::Nil), "x<5 & 1<=3 | x>=2".asFormula)
  }

  it should "reduce \\forall x 0*x+1<=3 to \\forall x 1<=3" in withMathematica { _ =>
    shouldReduceTo("\\forall x 0*x+1<=3".asFormula, 1, PosInExpr(0::0::Nil), "\\forall x 1<=3".asFormula)
  }

  it should "reduce x<5 & \\forall x 0*x+1<=3 | x>=2 to x<5 & \\forall x 1<=3 | x>=2" taggedAs KeYmaeraXTestTags.SummaryTest in withMathematica { _ =>
    shouldReduceTo("x<5 & \\forall x 0*x+1<=3 | x>=2".asFormula, 1, PosInExpr(0::1::0::0::Nil), "x<5 & \\forall x 1<=3 | x>=2".asFormula)
  }

  it should "reduce [x:=7;]0*x+1<=3 to [x:=7;]1<=3" in withMathematica { _ =>
    shouldReduceTo("[x:=7;]0*x+1<=3".asFormula, 1, PosInExpr(1::0::Nil), "[x:=7;]1<=3".asFormula)
  }

  it should "reduce [x:=7;?0*x+1<=3;]x<9 to [x:=7;?1<=3;]x<9" in withMathematica { _ =>
    shouldReduceTo("[x:=7;?0*x+1<=3;]x<9".asFormula, 1, PosInExpr(0::1::0::0::Nil), "[x:=7;?1<=3;]x<9".asFormula)
  }

  it should "reduce [x:=0*x+1;]x<9 to [x:=1;]x<9" in withMathematica { _ =>
    shouldReduceTo("[x:=0*x+1;]x<9".asFormula, 1, PosInExpr(0::1::Nil), "[x:=1;]x<9".asFormula)
  }

  it should "FEATURE_REQUEST: reduce [x:=7;x:=0*x+1;]x<9 to [x:=7;x:=1;]x<9" taggedAs TodoTest in withMathematica { _ =>
    shouldReduceTo("[x:=7;x:=0*x+1;]x<9".asFormula, 1, PosInExpr(0::1::1::Nil), "[x:=7;x:=1;]x<9".asFormula)
  }

  it should "reduce [{x' = 7 & 0*x+1<2}]x>=2 to [{x' = 7 & 1<2}]x>=2" in withMathematica { _ =>
    shouldReduceTo("[{x' = 7 & 0*x+1<2}]x>=2".asFormula, 1, PosInExpr(0::1::0::Nil), "[{x' = 7 & 1<2}]x>=2".asFormula)
  }

  it should "FEATURE_REQUEST: reduce [{x' = 0*x+1 & 5=5}]x>=2 to [{x' = 1 & 5=5}]x>=2" taggedAs TodoTest in withMathematica { _ =>
    shouldReduceTo("[{x' = 0*x+1 & 5=5}]x>=2".asFormula, 1, PosInExpr(0::0::1::Nil), "[{x' = 1 & 5=5}]x>=2".asFormula)
  }


  "CE(Provable) equivalence magic" should "reduce x^2<4 to -2<x&x<2" in withMathematica { _ =>
    shouldReduceTo("x^2<4".asFormula, 1, PosInExpr(Nil), "-2<x&x<2".asFormula, basicEquiv)
  }

  it should "reduce !(x^2<4) to !(-2<x&x<2)" in withMathematica { _ =>
    shouldReduceTo("!x^2<4".asFormula, 1, PosInExpr(0::Nil), "!(-2<x&x<2)".asFormula, basicEquiv)
  }

  it should "reduce x<5 & x^2<4 | x>=2 to x<5 & (-2<x&x<2) | x>=2" in withMathematica { _ =>
    shouldReduceTo("x<5 & x^2<4| x>=2".asFormula, 1, PosInExpr(0::1::Nil), "x<5 & (-2<x&x<2) | x>=2".asFormula, basicEquiv)
  }

  it should "reduce x<5 & \\forall x x^2<4 | x>=2 to x<5 & \\forall x (-2<x&x<2) | x>=2" in withMathematica { _ =>
    shouldReduceTo("x<5 & \\forall x x^2<4| x>=2".asFormula, 1, PosInExpr(0::1::0::Nil), "x<5 & \\forall x (-2<x&x<2) | x>=2".asFormula, basicEquiv)
  }

  it should "reduce [{x' = 5*x & x^2<4}]x>=1 to [{x' = 5*x & -2<x&x<2}]x>=1" taggedAs KeYmaeraXTestTags.SummaryTest in withMathematica { _ =>
    shouldReduceTo("[{x' = 5*x & x^2<4}]x>=1".asFormula, 1, PosInExpr(0::1::Nil), "[{x' = 5*x & -2<x&x<2}]x>=1".asFormula, basicEquiv)
  }

  it should "reduce x<5 & x^2<4 -> [{x' = 5*x & x^2<4}](x^2<4 & x>=1) to x<5 & (-2<x&x<2) -> [{x' = 5*x & -2<x&x<2}]((-2<x&x<2) & x>=1)" in withMathematica { _ =>
    val C = Context("x<5 & ⎵ -> [{x' = 5*x & ⎵}](⎵ & x>=1)".asFormula)
    shouldReduceTo("x<5 & x^2<4 -> [{x' = 5*x & x^2<4}](x^2<4 & x>=1)".asFormula, 1, PosInExpr(), "x<5 & (-2<x&x<2) -> [{x' = 5*x & -2<x&x<2}]((-2<x&x<2) & x>=1)".asFormula, basicEquiv, C)
  }

  "useFor" should "use DX to forward (true&x=y) to <{x'=2}>x=y" in withTactics {
    useFor(Ax.dDX, PosInExpr(0::Nil),
      (us:RenUSubst) => us++RenUSubst(Seq((DifferentialProgramConst("c", AnyArg), Parser.parser.differentialProgramParser("x'=2"))))
    )(SuccPosition(1, Nil)) (
      ProvableSig.startProof(Sequent(IndexedSeq(), IndexedSeq("(true&x=y)".asFormula)))
    ).conclusion shouldBe Sequent(IndexedSeq(), IndexedSeq("<{x'=2}>x=y".asFormula))
  }

  it should "use DX to forward <{x'=2}>x=y -> bla() to (true&x=y) -> bla()" in withTactics {
    useFor(Ax.dDX)(SuccPosition(1, 0::Nil)) (
      ProvableSig.startProof(Sequent(IndexedSeq(), IndexedSeq("<{x'=2}>x=y -> bla()".asFormula)))
    ).conclusion shouldBe Sequent(IndexedSeq(), IndexedSeq("(true&x=y) -> bla()".asFormula))
  }

  it should "use DX to forward <{x'=2}>x=y <-> bla() to (true&x=y) -> bla()" in withTactics {
    useFor(Ax.dDX)(SuccPosition(1, 0::Nil)) (
      ProvableSig.startProof(Sequent(IndexedSeq(), IndexedSeq("<{x'=2}>x=y <-> bla()".asFormula)))
    ).conclusion shouldBe Sequent(IndexedSeq(), IndexedSeq("(true&x=y) -> bla()".asFormula))
  }

  // with context

  it should "use <*> approx to forward <x:=x+1;>x=y to <{x:=x+1;}*>x=y" in withTactics {
    useFor(Ax.loopApproxd, PosInExpr(0::Nil))(SuccPosition(1, Nil)) (
      ProvableSig.startProof(Sequent(IndexedSeq(), IndexedSeq("<x:=x+1;>x=y".asFormula)))
    ).conclusion shouldBe Sequent(IndexedSeq(), IndexedSeq("<{x:=x+1;}*>x=y".asFormula))
  }

  it should "use <*> approx to forward <{x:=x+1;}*>x=y -> bla() to <x:=x+1;>x=y -> bla()" in withTactics {
    useFor(Ax.loopApproxd)(SuccPosition(1, 0::Nil)) (
      ProvableSig.startProof(Sequent(IndexedSeq(), IndexedSeq("<{x:=x+1;}*>x=y -> bla()".asFormula)))
    ).conclusion shouldBe Sequent(IndexedSeq(), IndexedSeq("<x:=x+1;>x=y -> bla()".asFormula))
  }

  it should "use <*> approx to forward <{x:=x+1;}*>x=y <-> bla() to <x:=x+1;>x=y -> bla()" in withTactics {
    useFor(Ax.loopApproxd)(SuccPosition(1, 0::Nil)) (
      ProvableSig.startProof(Sequent(IndexedSeq(), IndexedSeq("<{x:=x+1;}*>x=y <-> bla()".asFormula)))
    ).conclusion shouldBe Sequent(IndexedSeq(), IndexedSeq("<x:=x+1;>x=y -> bla()".asFormula))
  }

  it should "use <*> approx to forward bla() <-> <{x:=x+1;}*>x=y to <x:=x+1;>x=y -> bla()" in withTactics {
    useFor(Ax.loopApproxd)(SuccPosition(1, 1::Nil)) (
      ProvableSig.startProof(Sequent(IndexedSeq(), IndexedSeq("bla() <-> <{x:=x+1;}*>x=y".asFormula)))
    ).conclusion shouldBe Sequent(IndexedSeq(), IndexedSeq("<x:=x+1;>x=y -> bla()".asFormula))
  }

  it should "use DX to forward <x:=1;>(true&x=y) to <x:=1;><{x'=2}>x=y" in withTactics {
<<<<<<< HEAD
    useFor(Ax.dDX, PosInExpr(0::Nil))(SuccPosition(1, (1::Nil))) (
=======
    useFor(Ax.Dskipd, PosInExpr(0::Nil))(SuccPosition(1, 1::Nil)) (
>>>>>>> 643926e4
      ProvableSig.startProof(Sequent(IndexedSeq(), IndexedSeq("<x:=1;>(true&x=y)".asFormula)))
    ).conclusion shouldBe Sequent(IndexedSeq(), IndexedSeq("<x:=1;><{c}>x=y".asFormula))
  }

  it should "use DX to forward <x:=1;><{x'=2}>x=y -> bla() to <x:=1;>(true&x=y) -> bla()" in withTactics {
<<<<<<< HEAD
    useFor(Ax.dDX)(SuccPosition(1, (0::1::Nil))) (
=======
    useFor(Ax.Dskipd)(SuccPosition(1, 0::1::Nil)) (
>>>>>>> 643926e4
      ProvableSig.startProof(Sequent(IndexedSeq(), IndexedSeq("<x:=1;><{x'=2}>x=y -> bla()".asFormula)))
    ).conclusion shouldBe Sequent(IndexedSeq(), IndexedSeq("<x:=1;>(true&x=y) -> bla()".asFormula))
  }

  it should "use DX to forward <x:=1;><{x'=2}>x=y <-> bla() to <x:=1;>(true&x=y) -> bla()" in withTactics {
<<<<<<< HEAD
    useFor(Ax.dDX)(SuccPosition(1, (0::1::Nil))) (
=======
    useFor(Ax.Dskipd)(SuccPosition(1, 0::1::Nil)) (
>>>>>>> 643926e4
      ProvableSig.startProof(Sequent(IndexedSeq(), IndexedSeq("<x:=1;><{x'=2}>x=y <-> bla()".asFormula)))
    ).conclusion shouldBe Sequent(IndexedSeq(), IndexedSeq("<x:=1;>(true&x=y) -> bla()".asFormula))
  }

  it should "use <*> approx to forward <x:=1;>x=1 to <{x:=1;}*>x=1" in withTactics {
    useFor(Ax.loopApproxd, PosInExpr(0::Nil))(SuccPosition(1, Nil)) (
      ProvableSig.startProof(Sequent(IndexedSeq(), IndexedSeq("<x:=1;>x=1".asFormula)))
    ).conclusion shouldBe Sequent(IndexedSeq(), IndexedSeq("<{x:=1;}*>x=1".asFormula))
  }

  it should "use <*> approx to forward <x:=1;><x:=x+1;>x=y to <x:=1;><{x:=x+1;}*>x=y" in withTactics {
    useFor(Ax.loopApproxd, PosInExpr(0::Nil))(SuccPosition(1, 1::Nil)) (
      ProvableSig.startProof(Sequent(IndexedSeq(), IndexedSeq("<x:=1;><x:=x+1;>x=y".asFormula)))
    ).conclusion shouldBe Sequent(IndexedSeq(), IndexedSeq("<x:=1;><{x:=x+1;}*>x=y".asFormula))
  }

  it should "use <*> approx to forward <x:=1;><{x:=x+1;}*>x=y -> bla() to <x:=1;><x:=x+1;>x=y -> bla()" in withTactics {
    useFor(Ax.loopApproxd, PosInExpr(1::Nil))(SuccPosition(1, 0::1::Nil)) (
      ProvableSig.startProof(Sequent(IndexedSeq(), IndexedSeq("<x:=1;><{x:=x+1;}*>x=y -> bla()".asFormula)))
    ).conclusion shouldBe Sequent(IndexedSeq(), IndexedSeq("<x:=1;><x:=x+1;>x=y -> bla()".asFormula))
  }

  it should "use <*> approx to forward bla() -> <x:=1;><x:=x+1;>x=y to bla() -> <x:=1;><{x:=x+1;}*>x=y" in withTactics {
    useFor(Ax.loopApproxd, PosInExpr(0::Nil))(SuccPosition(1, 1::1::Nil)) (
      ProvableSig.startProof(Sequent(IndexedSeq(), IndexedSeq("bla() -> <x:=1;><x:=x+1;>x=y".asFormula)))
    ).conclusion shouldBe Sequent(IndexedSeq(), IndexedSeq("bla() -> <x:=1;><{x:=x+1;}*>x=y".asFormula))
  }

  it should "use <*> approx to forward bla() -> (<x:=1;><{x:=x+1;}*>x=y -> foo()) to bla() -> (<x:=1;><x:=x+1;>x=y -> foo())" in withTactics {
    useFor(Ax.loopApproxd, PosInExpr(1::Nil))(SuccPosition(1, 1::0::1::Nil)) (
      ProvableSig.startProof(Sequent(IndexedSeq(), IndexedSeq("bla() -> (<x:=1;><{x:=x+1;}*>x=y -> foo())".asFormula)))
    ).conclusion shouldBe Sequent(IndexedSeq(), IndexedSeq("bla() -> (<x:=1;><x:=x+1;>x=y -> foo())".asFormula))
  }

  it should "use <*> approx to forward (<x:=1;><x:=x+1;>x=y -> bla()) -> foo() to (<x:=1;><{x:=x+1;}*>x=y -> bla()) -> foo()" in withTactics {
    useFor(Ax.loopApproxd, PosInExpr(0::Nil))(SuccPosition(1, 0::0::1::Nil)) (
      ProvableSig.startProof(Sequent(IndexedSeq(), IndexedSeq("(<x:=1;><x:=x+1;>x=y -> bla()) -> foo()".asFormula)))
    ).conclusion shouldBe Sequent(IndexedSeq(), IndexedSeq("(<x:=1;><{x:=x+1;}*>x=y -> bla()) -> foo()".asFormula))
  }

  it should "use <*> approx to forward <x:=1;><{x:=x+1;}*>x=y <-> bla() to <x:=1;><x:=x+1;>x=y -> bla()" in withTactics {
    useFor(Ax.loopApproxd)(SuccPosition(1, 0::1::Nil)) (
      ProvableSig.startProof(Sequent(IndexedSeq(), IndexedSeq("<x:=1;><{x:=x+1;}*>x=y <-> bla()".asFormula)))
    ).conclusion shouldBe Sequent(IndexedSeq(), IndexedSeq("<x:=1;><x:=x+1;>x=y -> bla()".asFormula))
  }

  it should "use ^' derive power to forward (x^2)'=0 to 2*x^(2-1)*(x)'=0" in withMathematica { _ =>
    useFor(Ax.Dpower)(SuccPosition(1, 0::Nil)) (
      ProvableSig.startProof(Sequent(IndexedSeq(), IndexedSeq("(x^2)'=0".asFormula)))
    ).conclusion shouldBe Sequent(IndexedSeq(), IndexedSeq("(2*x^(2-1))*(x)'=0".asFormula))
  }


  "Interval chase" should "reduce x+y+z<=5" in withMathematica { _ =>
    val proof = TactixLibrary.proveBy("x+y+z<=5".asFormula, intervalify(1))
    println(proof)
  }

  lazy val intervalify: DependentPositionTactic = chaseI(3, 3, (exp: Expression) => exp match {
    // base case //@todo check that right-hand side is transformed, too
    case LessEqual(_:Variable, _) => Nil
    case LessEqual(Plus(_,_), _) => Ax.intervalUpPlus :: Nil
    case LessEqual(Minus(_,_), _) => Ax.intervalUpMinus :: Nil
  },
    (ax:ProvableInfo) => (us:Subst) => ax match {
      case Ax.intervalUpPlus| Ax.intervalUpMinus => us ++ RenUSubst(
        ("F_()".asTerm, FuncOf(Function("u",None,Real,Real), us("f_()".asTerm))) ::
          ("G_()".asTerm, FuncOf(Function("u",None,Real,Real), us("g_()".asTerm))) ::
          Nil)
      case _ => us
    }
  )
}<|MERGE_RESOLUTION|>--- conflicted
+++ resolved
@@ -557,7 +557,7 @@
   }
 
   "useFor" should "use DX to forward (true&x=y) to <{x'=2}>x=y" in withTactics {
-    useFor(Ax.dDX, PosInExpr(0::Nil),
+    useFor(Ax.Dskipd, PosInExpr(0::Nil),
       (us:RenUSubst) => us++RenUSubst(Seq((DifferentialProgramConst("c", AnyArg), Parser.parser.differentialProgramParser("x'=2"))))
     )(SuccPosition(1, Nil)) (
       ProvableSig.startProof(Sequent(IndexedSeq(), IndexedSeq("(true&x=y)".asFormula)))
@@ -565,13 +565,13 @@
   }
 
   it should "use DX to forward <{x'=2}>x=y -> bla() to (true&x=y) -> bla()" in withTactics {
-    useFor(Ax.dDX)(SuccPosition(1, 0::Nil)) (
+    useFor(Ax.Dskipd)(SuccPosition(1, 0::Nil)) (
       ProvableSig.startProof(Sequent(IndexedSeq(), IndexedSeq("<{x'=2}>x=y -> bla()".asFormula)))
     ).conclusion shouldBe Sequent(IndexedSeq(), IndexedSeq("(true&x=y) -> bla()".asFormula))
   }
 
   it should "use DX to forward <{x'=2}>x=y <-> bla() to (true&x=y) -> bla()" in withTactics {
-    useFor(Ax.dDX)(SuccPosition(1, 0::Nil)) (
+    useFor(Ax.Dskipd)(SuccPosition(1, 0::Nil)) (
       ProvableSig.startProof(Sequent(IndexedSeq(), IndexedSeq("<{x'=2}>x=y <-> bla()".asFormula)))
     ).conclusion shouldBe Sequent(IndexedSeq(), IndexedSeq("(true&x=y) -> bla()".asFormula))
   }
@@ -603,31 +603,19 @@
   }
 
   it should "use DX to forward <x:=1;>(true&x=y) to <x:=1;><{x'=2}>x=y" in withTactics {
-<<<<<<< HEAD
-    useFor(Ax.dDX, PosInExpr(0::Nil))(SuccPosition(1, (1::Nil))) (
-=======
-    useFor(Ax.Dskipd, PosInExpr(0::Nil))(SuccPosition(1, 1::Nil)) (
->>>>>>> 643926e4
+    useFor(Ax.Dskipd, PosInExpr(0::Nil))(SuccPosition(1, (1::Nil))) (
       ProvableSig.startProof(Sequent(IndexedSeq(), IndexedSeq("<x:=1;>(true&x=y)".asFormula)))
     ).conclusion shouldBe Sequent(IndexedSeq(), IndexedSeq("<x:=1;><{c}>x=y".asFormula))
   }
 
   it should "use DX to forward <x:=1;><{x'=2}>x=y -> bla() to <x:=1;>(true&x=y) -> bla()" in withTactics {
-<<<<<<< HEAD
-    useFor(Ax.dDX)(SuccPosition(1, (0::1::Nil))) (
-=======
-    useFor(Ax.Dskipd)(SuccPosition(1, 0::1::Nil)) (
->>>>>>> 643926e4
+    useFor(Ax.Dskipd)(SuccPosition(1, (0::1::Nil))) (
       ProvableSig.startProof(Sequent(IndexedSeq(), IndexedSeq("<x:=1;><{x'=2}>x=y -> bla()".asFormula)))
     ).conclusion shouldBe Sequent(IndexedSeq(), IndexedSeq("<x:=1;>(true&x=y) -> bla()".asFormula))
   }
 
   it should "use DX to forward <x:=1;><{x'=2}>x=y <-> bla() to <x:=1;>(true&x=y) -> bla()" in withTactics {
-<<<<<<< HEAD
-    useFor(Ax.dDX)(SuccPosition(1, (0::1::Nil))) (
-=======
-    useFor(Ax.Dskipd)(SuccPosition(1, 0::1::Nil)) (
->>>>>>> 643926e4
+    useFor(Ax.Dskipd)(SuccPosition(1, (0::1::Nil))) (
       ProvableSig.startProof(Sequent(IndexedSeq(), IndexedSeq("<x:=1;><{x'=2}>x=y <-> bla()".asFormula)))
     ).conclusion shouldBe Sequent(IndexedSeq(), IndexedSeq("<x:=1;>(true&x=y) -> bla()".asFormula))
   }
