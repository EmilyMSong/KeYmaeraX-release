--- conflicted
+++ resolved
@@ -1,4 +1,4 @@
-package edu.cmu.cs.ls.keymaerax.core //for access to private[core] methods.
+package edu.cmu.cs.ls.keymaerax.parser
 
 import edu.cmu.cs.ls.keymaerax.core.{Lemma, Provable, Sequent}
 import edu.cmu.cs.ls.keymaerax.hydra.SQLite
@@ -13,6 +13,7 @@
   */
 class ExtendedLemmaParserTests extends FlatSpec with Matchers with PrivateMethodTester {
   private val md5Generator = PrivateMethod[String]('md5)
+  private val sequentsToString = PrivateMethod[String]('sequentsToString)
 
   "Extended Lemma Parser" should "work" in {
     val tool = "input \"\"\"\" \"\"\"\"\noutput \"\"\"\" \"\"\"\""
@@ -165,7 +166,6 @@
     parseResult._3.length shouldBe 2
   }
 
-<<<<<<< HEAD
   it should "parse a lemma with a hash" in {
     val md5 = Lemma(null, null) invokePrivate md5Generator("asdf")
     val tool: String = "hash \"\"\"\"" + md5 + "\"\"\"\"\n"
@@ -193,8 +193,6 @@
     parseResult._3.head.asInstanceOf[HashEvidence].h shouldBe md5
   }
 
-=======
->>>>>>> 27482593
   it should "add a lemma" in {
     addTo(LemmaDBFactory.lemmaDB, true)
   }
@@ -213,15 +211,10 @@
     val p = Provable.startProof("1=1".asFormula)
 
     try {
-      val lemma = Lemma(p, ToolEvidence(("a", "a") :: Nil) :: Nil, Some(name))
-      db.add(lemma)
+      db.add(new Lemma(p, ToolEvidence(("a", "a") :: Nil) :: Nil, Some(name)))
       val reloadedLemma = db.get(name)
       reloadedLemma.get.evidence.find(_.isInstanceOf[HashEvidence]) match {
-<<<<<<< HEAD
-        case Some(HashEvidence(h)) => h == lemma.checksum //@todo is this the correct fix?
-=======
-        case Some(HashEvidence(h)) => h == reloadedLemma.get.md5(reloadedLemma.get.sequentsToString(p.conclusion :: Nil))
->>>>>>> 27482593
+        case Some(HashEvidence(h)) => h == (reloadedLemma.get invokePrivate md5Generator(reloadedLemma.get invokePrivate sequentsToString(p.conclusion :: Nil)))
         case None => throw new Exception(s"Expected some hash evidence in ${db.get(name).get.toString}")
       }
       if(remove) db.remove(name)
