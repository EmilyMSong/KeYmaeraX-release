--- conflicted
+++ resolved
@@ -17,7 +17,7 @@
 import edu.cmu.cs.ls.keymaerax.tools.qe.MathematicaConversion.{KExpr, MExpr}
 import edu.cmu.cs.ls.keymaerax.tools._
 import edu.cmu.cs.ls.keymaerax.tools.ext.{JLinkMathematicaLink, Mathematica, QETacticTool, Z3}
-import edu.cmu.cs.ls.keymaerax.tools.install.{DefaultConfiguration, ToolConfiguration}
+import edu.cmu.cs.ls.keymaerax.tools.install.ToolConfiguration
 import edu.cmu.cs.ls.keymaerax.tools.qe.{K2MConverter, M2KConverter}
 import org.scalactic.{AbstractStringUniformity, Uniformity}
 import org.scalatest._
@@ -122,7 +122,7 @@
       mathematicaProvider.synchronized {
         mathematicaProvider().doShutdown() //@note see [[afterAll]]
         provider.shutdown()
-        mathematicaProvider = new Lazy(new DelayedShutdownToolProvider(new MathematicaToolProvider(configFileMathematicaConfig)))
+        mathematicaProvider = new Lazy(new DelayedShutdownToolProvider(MathematicaToolProvider(ToolConfiguration.config(WOLFRAM.toLowerCase))))
       }
       ToolProvider.setProvider(oldProvider)
     }
@@ -140,25 +140,17 @@
    * */
   def withMathematica(testcode: Mathematica => Any, timeout: Int = -1, initLibrary: Boolean = true): Unit = mathematicaProvider.synchronized {
     val mathLinkTcp = System.getProperty(Configuration.Keys.MATH_LINK_TCPIP, Configuration(Configuration.Keys.MATH_LINK_TCPIP)) // JVM parameter -DMATH_LINK_TCPIP=[true,false]
-<<<<<<< HEAD
     val common = Map(
       Configuration.Keys.MATH_LINK_TCPIP -> mathLinkTcp,
-      Configuration.Keys.QE_TOOL -> "mathematica")
+      Configuration.Keys.QE_TOOL -> WOLFRAM)
     val uninterp = common + (Configuration.Keys.QE_ALLOW_INTERPRETED_FNS -> "false")
     withTemporaryConfig(common) {
-=======
-    withTemporaryConfig(Map(
-        Configuration.Keys.MATH_LINK_TCPIP -> mathLinkTcp,
-        Configuration.Keys.QE_TOOL -> WOLFRAM,
-        Configuration.Keys.QE_ALLOW_INTERPRETED_FNS -> "false")) {
->>>>>>> e47308ed
       val provider = mathematicaProvider()
       ToolProvider.setProvider(provider)
       val tool = provider.defaultTool() match {
         case Some(m: Mathematica) => m
         case _ => fail("Illegal Wolfram tool, please use one of 'Mathematica' or 'Wolfram Engine' in test setup")
       }
-<<<<<<< HEAD
       KeYmaeraXTool.init(Map(
         KeYmaeraXTool.INIT_DERIVATION_INFO_REGISTRY -> initLibrary.toString,
         KeYmaeraXTool.INTERPRETER -> LazySequentialInterpreter.getClass.getSimpleName
@@ -172,23 +164,11 @@
           mathematicaProvider.synchronized {
             mathematicaProvider().doShutdown() //@note see [[afterAll]]
             provider.shutdown()
-            mathematicaProvider = new Lazy(new DelayedShutdownToolProvider(new MathematicaToolProvider(configFileMathematicaConfig)))
+            mathematicaProvider = new Lazy(new DelayedShutdownToolProvider(MathematicaToolProvider(ToolConfiguration.config(WOLFRAM.toLowerCase))))
           }
         }
         failAfter(to) {
           testcode(tool)
-=======
-
-      val to = if (timeout == -1) timeLimit else Span(timeout, Seconds)
-      implicit val signaler: Signaler = (_: Thread) => {
-        theInterpreter.kill()
-        tool.cancel()
-        tool.shutdown() // let testcode know it should stop (forEvery catches all exceptions)
-        mathematicaProvider.synchronized {
-          mathematicaProvider().doShutdown() //@note see [[afterAll]]
-          provider.shutdown()
-          mathematicaProvider = new Lazy(new DelayedShutdownToolProvider(MathematicaToolProvider(ToolConfiguration.config(WOLFRAM.toLowerCase))))
->>>>>>> e47308ed
         }
       }
     }
@@ -268,23 +248,8 @@
   }
 
   /** Executes `testcode` with a temporary configuration that gets reset after execution. */
-<<<<<<< HEAD
   def withTemporaryConfig(tempConfig: Map[String, String])(testcode: => Any): Unit =
     Configuration.withTemporaryConfig(tempConfig)(testcode)
-=======
-  def withTemporaryConfig(tempConfig: Map[String, String])(testcode: => Any) {
-    val origConfig = tempConfig.keys.map(k => k -> Configuration.get[String](k))
-    try {
-      tempConfig.foreach({ case (k, v) => Configuration.set(k, v, saveToFile = false) })
-      testcode
-    } finally {
-      origConfig.foreach({
-        case (k, None) => Configuration.remove(k, saveToFile = false)
-        case (k, Some(v)) => Configuration.set(k, v, saveToFile = false)
-      })
-    }
-  }
->>>>>>> e47308ed
 
   /** Test setup */
   override def beforeEach(): Unit = {
