--- conflicted
+++ resolved
@@ -6,12 +6,8 @@
 import edu.cmu.cs.ls.keymaerax.core._
 import edu.cmu.cs.ls.keymaerax.parser.StringConverter._
 import edu.cmu.cs.ls.keymaerax.btactics.TactixLibrary._
-<<<<<<< HEAD
 import edu.cmu.cs.ls.keymaerax.btactics.arithmetic.speculative.ArithmeticSpeculativeSimplification
-import edu.cmu.cs.ls.keymaerax.parser.ArchiveParser
-=======
 import edu.cmu.cs.ls.keymaerax.parser.{ArchiveParser, Declaration}
->>>>>>> 3610058f
 import edu.cmu.cs.ls.keymaerax.pt.ProvableSig
 import edu.cmu.cs.ls.keymaerax.tools.install.ToolConfiguration
 import edu.cmu.cs.ls.keymaerax.tools.{MathematicaComputationAbortedException, Tool}
@@ -224,45 +220,27 @@
   "QE with timeout" should "reset timeout when done" in withDatabase{ db => withQE { _ =>
     val modelContent = "ProgramVariables. R x. End. Problem. x>1 -> x>0 End."
     val proofId = db.createProof(modelContent)
-<<<<<<< HEAD
-    val interpreter = registerInterpreter(SpoonFeedingInterpreter(proofId, -1, db.db.createProof, listener(db.db),
-      ExhaustiveSequentialInterpreter(_, throwWithDebugInfo = false)))
+    val interpreter = registerInterpreter(SpoonFeedingInterpreter(proofId, -1, db.db.createProof, Declaration(Map.empty), listener(db.db),
+      ExhaustiveSequentialInterpreter(_, throwWithDebugInfo = false), 0, strict=true, convertPending=true))
     interpreter(QE(Nil, None, Some(7)), BelleProvable.plain(ProvableSig.startProof(ArchiveParser.parseAsFormula(modelContent))))
-=======
-    val interpreter = registerInterpreter(SpoonFeedingInterpreter(proofId, -1, db.db.createProof, Declaration(Map.empty), listener(db.db),
-      ExhaustiveSequentialInterpreter(_, throwWithDebugInfo = false), 0, strict=true, convertPending=true))
-    interpreter(QE(Nil, None, Some(7)), BelleProvable(ProvableSig.startProof(ArchiveParser.parseAsFormula(modelContent))))
->>>>>>> 3610058f
     db.extractTactic(proofId) shouldBe BelleParser("QE(\"7\")")
   }}
 
   it should "omit timeout reset when no timeout" in withDatabase{ db => withQE { _ =>
     val modelContent = "ProgramVariables. R x. End. Problem. x>1 -> x>0 End."
     val proofId = db.createProof(modelContent)
-<<<<<<< HEAD
-    val interpreter = registerInterpreter(SpoonFeedingInterpreter(proofId, -1, db.db.createProof, listener(db.db),
-      ExhaustiveSequentialInterpreter(_, throwWithDebugInfo = false)))
+    val interpreter = registerInterpreter(SpoonFeedingInterpreter(proofId, -1, db.db.createProof, Declaration(Map.empty), listener(db.db),
+      ExhaustiveSequentialInterpreter(_, throwWithDebugInfo = false), 0, strict=true, convertPending=true))
     interpreter(QE, BelleProvable.plain(ProvableSig.startProof(ArchiveParser.parseAsFormula(modelContent))))
-=======
-    val interpreter = registerInterpreter(SpoonFeedingInterpreter(proofId, -1, db.db.createProof, Declaration(Map.empty), listener(db.db),
-      ExhaustiveSequentialInterpreter(_, throwWithDebugInfo = false), 0, strict=true, convertPending=true))
-    interpreter(QE, BelleProvable(ProvableSig.startProof(ArchiveParser.parseAsFormula(modelContent))))
->>>>>>> 3610058f
     db.extractTactic(proofId) shouldBe BelleParser("QE")
   }}
 
   it should "use the right tool" in withDatabase{ db => withQE { tool: Tool =>
     val modelContent = "ProgramVariables. R x. End. Problem. x>1 -> x>0 End."
     val proofId = db.createProof(modelContent)
-<<<<<<< HEAD
-    val interpreter = registerInterpreter(SpoonFeedingInterpreter(proofId, -1, db.db.createProof, listener(db.db),
-      ExhaustiveSequentialInterpreter(_, throwWithDebugInfo = false)))
+    val interpreter = registerInterpreter(SpoonFeedingInterpreter(proofId, -1, db.db.createProof, Declaration(Map.empty), listener(db.db),
+      ExhaustiveSequentialInterpreter(_, throwWithDebugInfo = false), 0, strict=true, convertPending=true))
     interpreter(QE(Nil, Some(tool.name), Some(7)), BelleProvable.plain(ProvableSig.startProof(ArchiveParser.parseAsFormula(modelContent))))
-=======
-    val interpreter = registerInterpreter(SpoonFeedingInterpreter(proofId, -1, db.db.createProof, Declaration(Map.empty), listener(db.db),
-      ExhaustiveSequentialInterpreter(_, throwWithDebugInfo = false), 0, strict=true, convertPending=true))
-    interpreter(QE(Nil, Some(tool.name), Some(7)), BelleProvable(ProvableSig.startProof(ArchiveParser.parseAsFormula(modelContent))))
->>>>>>> 3610058f
     db.extractTactic(proofId) shouldBe BelleParser("QE(\"" + tool.name + "\", \"7\")")
   }}
 
