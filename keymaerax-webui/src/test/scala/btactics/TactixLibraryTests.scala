--- conflicted
+++ resolved
@@ -375,16 +375,11 @@
 
   ignore should "find an invariant for x=0&v=0&t=0-> [{{v:=-1; ++ ?x<9;v:=1; ++ ?false;v:=v;};t:=0;{x'=v,t'=1&t<=1}}*]x<=10 with more invariants" in withMathematica { _ =>
     val fml = "x=0&v=0&t=0-> [{{v:=-1; ++ ?x<9;v:=1; ++ ?false;v:=v;};t:=0;{x'=v,t'=1&t<=1}}*]x<=10".asFormula
-<<<<<<< HEAD
+    //x<=10-t&t>=0 not an ODE invariant
     val invs = List("x>=-1".asFormula, "v>=1".asFormula, "x>=0&v>1".asFormula, "v>=-1".asFormula, "v>=0".asFormula,
       "v<=5".asFormula, "x<=10".asFormula, "v<=5 & x<=10".asFormula, "x>=0&v>=0".asFormula, "x<=10-t".asFormula,
       "x<=10-t&t>=0".asFormula, "v*v<10-x".asFormula, "x=7".asFormula).toStream
     proveBy(fml, implyR(1) & loopPostMaster((_, _) => invs)(1)) shouldBe 'proved
-=======
-    val invs = List("x>=-1".asFormula, "v>=1".asFormula, "x>=0&v>1".asFormula, "v>=-1".asFormula, "v>=0".asFormula, "v<=5".asFormula, "x<=10".asFormula, "v<=5 & x<=10".asFormula, "x>=0&v>=0".asFormula, "x<=10-t".asFormula, "x<=10-t&t>=0".asFormula, "v*v<10-x".asFormula, "x=7".asFormula).iterator
-    //x<=10-t&t>=0 not an ODE invariant
-    proveBy(fml, implyR(1) & loopPostMaster((seq,pos)=>invs)(1)) shouldBe 'proved
->>>>>>> dee267f0
   }
 
   it should "find an invariant for x>=5 & y>=0 -> [{x:=x+y;{x'=x^2+y}}*]x>=0" in withMathematica { _ =>
@@ -425,46 +420,42 @@
     proveBy(fml, implyR(1) & loopPostMaster((_, _) => invs)(1)) shouldBe 'proved
   }
 
-<<<<<<< HEAD
-=======
   it should "find an invariant for x>=5 & y>=0 -> [{y:=y+1;{x'=x+y}}*]x>=1" in withMathematica { _ =>
     val fml = "x>=5 & y>=0 -> [{y:=y+1;{x'=x+y}}*]x>=1".asFormula
-    val invs = List("x>=-1".asFormula, "y>=1".asFormula, "x>=0&y>=0".asFormula, "x>=1&y>=1".asFormula, "x>=1&y>=0".asFormula, "x=7".asFormula).iterator
-    proveBy(fml, implyR(1) & loopPostMaster((seq,pos)=>invs)(1)) shouldBe 'proved
+    val invs = List("x>=-1".asFormula, "y>=1".asFormula, "x>=0&y>=0".asFormula, "x>=1&y>=1".asFormula, "x>=1&y>=0".asFormula, "x=7".asFormula)
+    proveBy(fml, implyR(1) & loopPostMaster((seq,pos)=>invs.toStream)(1)) shouldBe 'proved
   }
 
   it should "find an invariant for x>=5 & y>=0 -> [{x:=x+y;y:=y+1;{x'=x+y}}*]x>=1" in withMathematica { _ =>
     val fml = "x>=5 & y>=0 -> [{x:=x+y;y:=y+1;{x'=x+y}}*]x>=1".asFormula
-    val invs = List("x>=-1".asFormula, "y>=1".asFormula, "x>=0&y>=0".asFormula, "x>=1&y>=1".asFormula, "x>=1&y>=0".asFormula, "x=7".asFormula).iterator
-    proveBy(fml, implyR(1) & loopPostMaster((seq,pos)=>invs)(1)) shouldBe 'proved
+    val invs = List("x>=-1".asFormula, "y>=1".asFormula, "x>=0&y>=0".asFormula, "x>=1&y>=1".asFormula, "x>=1&y>=0".asFormula, "x=7".asFormula)
+    proveBy(fml, implyR(1) & loopPostMaster((seq,pos)=>invs.toStream)(1)) shouldBe 'proved
   }
 
   it should "find an invariant for x>=5 & y>=0 -> [{y:=y+1;{x'=x+y,y'=5}}*]x>=1" in withMathematica { _ =>
     val fml = "x>=5 & y>=0 -> [{y:=y+1;{x'=x+y,y'=5}}*]x>=1".asFormula
-    val invs = List("x>=-1".asFormula, "y>=1".asFormula, "x>=0&y>=0".asFormula, "x>=1&y>=1".asFormula, "x>=1&y>=0".asFormula, "x=7".asFormula).iterator
-    proveBy(fml, implyR(1) & loopPostMaster((seq,pos)=>invs)(1)) shouldBe 'proved
+    val invs = List("x>=-1".asFormula, "y>=1".asFormula, "x>=0&y>=0".asFormula, "x>=1&y>=1".asFormula, "x>=1&y>=0".asFormula, "x=7".asFormula)
+    proveBy(fml, implyR(1) & loopPostMaster((seq,pos)=>invs.toStream)(1)) shouldBe 'proved
   }
 
   it should "find an invariant for x>=5 & y>=0 -> [{x:=x+y;y:=y+1;{x'=x+y,y'=5}}*]x>=1" in withMathematica { _ =>
     val fml = "x>=5 & y>=0 -> [{x:=x+y;y:=y+1;{x'=x+y,y'=5}}*]x>=1".asFormula
-    val invs = List("x>=-1".asFormula, "y>=1".asFormula, "x>=0&y>=0".asFormula, "x>=1&y>=1".asFormula, "x>=1&y>=0".asFormula, "x=7".asFormula).iterator
-    proveBy(fml, implyR(1) & loopPostMaster((seq,pos)=>invs)(1)) shouldBe 'proved
+    val invs = List("x>=-1".asFormula, "y>=1".asFormula, "x>=0&y>=0".asFormula, "x>=1&y>=1".asFormula, "x>=1&y>=0".asFormula, "x=7".asFormula)
+    proveBy(fml, implyR(1) & loopPostMaster((seq,pos)=>invs.toStream)(1)) shouldBe 'proved
   }
 
   it should "find an invariant for x>=5 & y>=1 -> [{y:=y+1;{x'=x^2+2*y+x,y'=y^2+y}}*]x>=1" in withMathematica { _ =>
     val fml = "x>=5 & y>=1 -> [{y:=y+1;{x'=x^2+2*y+x,y'=y^2+y}}*]x>=1".asFormula
-    val invs = List("x>=-1".asFormula, "y>=1".asFormula, "x>=0&y>=0".asFormula, "x>=1&y>=1".asFormula, "x>=1&y>=0".asFormula, "x=7".asFormula).iterator
-    proveBy(fml, implyR(1) & loopPostMaster((seq,pos)=>invs)(1)) shouldBe 'proved
+    val invs = List("x>=-1".asFormula, "y>=1".asFormula, "x>=0&y>=0".asFormula, "x>=1&y>=1".asFormula, "x>=1&y>=0".asFormula, "x=7".asFormula)
+    proveBy(fml, implyR(1) & loopPostMaster((seq,pos)=>invs.toStream)(1)) shouldBe 'proved
   }
 
   it should "find an invariant for x>=5 & y>=1 -> [{x:=x+y;y:=y+1;{x'=x^2+2*y+x,y'=y^2+y}}*]x>=1" in withMathematica { _ =>
     val fml = "x>=5 & y>=1 -> [{x:=x+y;y:=y+1;{x'=x^2+2*y+x,y'=y^2+y}}*]x>=1".asFormula
-    val invs = List("x>=-1".asFormula, "y>=1".asFormula, "x>=0&y>=0".asFormula, "x>=1&y>=1".asFormula, "x>=1&y>=0".asFormula, "x=7".asFormula).iterator
-    proveBy(fml, implyR(1) & loopPostMaster((seq,pos)=>invs)(1)) shouldBe 'proved
-  }
-
-
->>>>>>> dee267f0
+    val invs = List("x>=-1".asFormula, "y>=1".asFormula, "x>=0&y>=0".asFormula, "x>=1&y>=1".asFormula, "x>=1&y>=0".asFormula, "x=7".asFormula)
+    proveBy(fml, implyR(1) & loopPostMaster((seq,pos)=>invs.toStream)(1)) shouldBe 'proved
+  }
+
   "SnR Loop Invariant" should "find an invariant for x=5-> [{x:=x+2;}*]x>=0" in withMathematica{qeTool =>
     val fml = "x>=5 -> [{x:=x+2;}*]x>=0".asFormula
     val invs = List(".>=-1".asFormula, ".=5".asFormula, ".>=0".asFormula)
@@ -550,11 +541,7 @@
       odeInvariant(1))) shouldBe 'proved
   }
 
-<<<<<<< HEAD
   it should "find an invariant for x>=5 & y>=0 -> [{x:=x+y;y:=y+1;{x'=x^2+y,y'=x}}*]x>=0" taggedAs SlowTest ignore withMathematica { _ =>
-=======
-  ignore should "find an invariant for x>=5 & y>=0 -> [{x:=x+y;y:=y+1;{x'=x^2+y,y'=x}}*]x>=0" in withMathematica{qeTool =>
->>>>>>> dee267f0
     // Failing test case
     val fml = "x>=5 & y>=0 -> [{x:=x+y;y:=y+1;{x'=x^2+y,y'=x}}*]x>=0".asFormula
     val invs = List("._0>=-1 & ._1>=0".asFormula, "._0=5  & ._1>=0".asFormula, "._0>=0 & ._1>=0".asFormula)
