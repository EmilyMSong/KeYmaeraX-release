--- conflicted
+++ resolved
@@ -131,15 +131,9 @@
       case Some(node) => node.maker match {
         case Some(tactic) =>
           val localProofId = db.createProof(node.localProvable)
-<<<<<<< HEAD
-          val interpreter = SpoonFeedingInterpreter(localProofId, -1, db.createProof, DBTools.listener(db),
-            ExhaustiveSequentialInterpreter(_, throwWithDebugInfo = false), level, strict=false)
-          interpreter(BelleParser(tactic), BelleProvable(ProvableSig.startProof(node.localProvable.conclusion), None, node.proof.info.defs(db)))
-=======
           val interpreter = SpoonFeedingInterpreter(localProofId, -1, db.createProof, node.proof.info.defs(db), DBTools.listener(db),
             ExhaustiveSequentialInterpreter(_, throwWithDebugInfo = false), level, strict=false, convertPending=true)
-          interpreter(BelleParser(tactic), BelleProvable(ProvableSig.startProof(node.localProvable.conclusion)))
->>>>>>> 3610058f
+          interpreter(BelleParser(tactic), BelleProvable(ProvableSig.startProof(node.localProvable.conclusion), None, node.proof.info.defs(db)))
           extractTactic(localProofId)
       }
     }
