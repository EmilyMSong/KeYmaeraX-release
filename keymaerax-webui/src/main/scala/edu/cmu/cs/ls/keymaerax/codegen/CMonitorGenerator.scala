--- conflicted
+++ resolved
@@ -121,131 +121,4 @@
        |
        |""".stripMargin, distDefs.trim)
   }
-<<<<<<< HEAD
-
-  /** The name of the monitor function argument representing the current state. */
-  private val MONITOR_CURR_STATE_NAME = "curr"
-  /** The name of the monitor function argument representing monitor parameters. */
-  private val MONITOR_PARAMS_NAME = "params"
-  /** The name of the monitor function argument representing controller inputs. */
-  private val INPUT_NAME = "in"
-
-  /** Some reserved names, such as: main, Main */
-  private val RESERVED_NAMES = Set("main", "Main")
-
-  private val errorIds = scala.collection.mutable.HashMap[Formula, Int]()
-
-  private def errorId(fml: Formula): Int = {
-    if (!errorIds.contains(fml)) errorIds.put(fml, if (errorIds.isEmpty) -1 else errorIds.minBy(_._2)._2-1)
-    errorIds(fml)
-  }
-
-  /**
-    * Returns a set of names (excluding names in `vars` and interpreted functions) that are immutable parameters of the
-    * expression `expr`. */
-  private def getParameters(expr: Expression, exclude: Set[BaseVariable]): Set[NamedSymbol] =
-    StaticSemantics.symbols(expr)
-      .filter({ //TODO:
-        case Function("abs", None, Real, Real, Some(_)) => false
-        case Function("min" | "max", None, Tuple(Real, Real), Real, Some(_)) => false
-        case Function(name, _, Unit, _, _) => !exclude.exists(_.name == name.stripSuffix("post"))
-        case _: Function => false
-        case BaseVariable(name, _, _) => !exclude.exists(_.name == name.stripSuffix("post"))
-      })
-
-  /** Compiles primitive expressions with the appropriate params/curr/pre struct location. */
-  private def primitiveExprGenerator(parameters: Set[NamedSymbol]) = new CFormulaTermGenerator({
-    case t: Variable if  parameters.contains(t) => "params->"
-    case t: Variable if !parameters.contains(t) && t.name.endsWith("post") => "curr."
-    case t: Variable if !parameters.contains(t) => "pre."
-    case FuncOf(fn, Nothing) if  parameters.contains(fn) => "params->"
-    case FuncOf(fn@Function(fname, _, _, _, _), Nothing) if !parameters.contains(fn) && fname.endsWith("post") => "curr."
-    case FuncOf(fn, Nothing) if !parameters.contains(fn) && !fn.name.endsWith("post") =>
-      throw new CodeGenerationException("Non-posterior, non-parameter function symbol is not supported")
-  })
-
-  private def structuredExprGenerator(parameters: Set[NamedSymbol]) = new CFormulaTermGenerator({
-    case t: Variable if  parameters.contains(t) => "params->"
-    case t: Variable if !parameters.contains(t) && t.name.endsWith("post") => "curr."
-    case t: Variable if !parameters.contains(t) => "pre."
-    case FuncOf(fn, Nothing) if  parameters.contains(fn) => "params->"
-    case FuncOf(fn@Function(fname, _, _, _, _), Nothing) if !parameters.contains(fn) && fname.endsWith("post") => "curr."
-    case FuncOf(fn, Nothing) if !parameters.contains(fn) && !fn.name.endsWith("post") =>
-      throw new CodeGenerationException("Non-posterior, non-parameter function symbol is not supported")
-  }) {
-    override def apply(expr: Expression, stateVars: Set[BaseVariable], inputVars: Set[BaseVariable],
-                       modelName: String): (String, String) = expr match {
-      case f: Formula if f.isFOL => super.apply(f, stateVars, inputVars, modelName)
-      case f: Formula if !f.isFOL => CPrettyPrinter(compileProgramFormula(f, Number(0)))
-      case t: Term => super.apply(t, stateVars, inputVars, modelName)
-    }
-
-    def onlyEqualities(fml: Formula): Boolean = fml match {
-      case _: Equal => true
-      case And(l, r) => onlyEqualities(l) && onlyEqualities(r)
-      case _ => false
-    }
-
-    //@todo preprocess `f` to collect distance measure `dist` by proof instead of here:
-    // transform <?s=t><?x<=y><?a<=b>true into <?s=t><?x<=y><?a<=b>min(x-y,a-b)>=0
-    private def compileProgramFormula(f: Formula, dist: Term): CProgram = f match {
-      case Or(Diamond(Test(p), ifP), Diamond(Test(Not(q)), elseP)) if p==q =>
-        val ifDist = if (onlyEqualities(p)) dist else ModelPlex.toMetric(p) match {
-          //@todo toMetric returns negated to what we assume here
-          case c: ComparisonFormula => Plus(dist, Neg(c.left))
-        }
-        val elseDist = if (onlyEqualities(p)) dist else ModelPlex.toMetric(Not(q)) match {
-          //@todo toMetric returns negated to what we assume here
-          case c: ComparisonFormula => Plus(dist, Neg(c.left))
-        }
-        CIfThenElse(compileFormula(p), compileProgramFormula(ifP, ifDist), compileProgramFormula(elseP, elseDist))
-      case Or(l, r) => COrProgram(compileProgramFormula(l, Number(0)), compileProgramFormula(r, Number(0)))
-      case And(l, r) => CAndProgram(compileProgramFormula(l, Number(0)), compileProgramFormula(r, Number(0)))
-      case True => CReturn(compileTerm(dist))
-      case Diamond(Test(p), q) =>
-        val (pMetric: Term, pSatDist) = ModelPlex.toMetric(p) match {
-          //@note when all nested ifs are satisfied, dist>=0; otherwise dist<=0. Resulting pMetric has same property.
-          // Encode And as 1/(1/x+1/y) (instead of min) has the advantage that changes in each conjunct
-          // are reflected in the combined safety distance
-          case c: ComparisonFormula =>
-            assert(c.right == Number(0))
-            // we want safety margin>=0 when formula is true
-            val margin: Term = c match {
-              //@note incorrect translation of greater/less prevented with outside if(x>y) margin else error
-              case _: GreaterEqual | _: Greater => c.left
-              case _: LessEqual | _: Less => Neg(c.left)
-              case _: Equal => Neg(FuncOf(Function("abs", None, Real, Real), c.left))
-              case _: NotEqual => FuncOf(Function("abs", None, Real, Real), c.left)
-            }
-            val simpMargin = SimplifierV3.termSimp(margin, scala.collection.immutable.HashSet.empty, SimplifierV3.defaultTaxs)._1
-            val (errorMargin, combinedMargin) = dist match {
-              case Number(n) if n == 0 => (simpMargin, simpMargin)
-              case Divide(Number(n), Plus(l: Divide, r)) if n == 1 =>
-                //@note parallel composition of successive tests (n-ary conjunction)
-                (simpMargin, Divide(Number(1), Plus(l, Plus(r, Divide(Number(1), simpMargin)))))
-              case _ =>
-                //@todo other non-obvious divisions by zero
-                (simpMargin, Divide(Number(1), Plus(Divide(Number(1), dist), Divide(Number(1), simpMargin))))
-            }
-            (errorMargin, if (onlyEqualities(p)) dist else combinedMargin)
-        }
-        //@note offset error distance from -1 since weak inequalities may otherwise result in safe distance 0
-        val errorDist = CPlus(CNumber(-1), compileTerm(pMetric))
-        CIfThenElse(compileFormula(p), compileProgramFormula(q, pSatDist), CError(errorId(p), errorDist, p.prettyString))
-    }
-  }
-
-  /**
-    * Compiles the expression `e` to C code as a body of a monitored controller execution function.
-    * Names in `stateVars` are fields of the monitor function's argument "curr", names in `parameters` are fields of
-    * the argument "params".
-    */
-  private def printMonitor(e: Expression, parameters: Set[NamedSymbol]): (String, String) = e match {
-    case f: Formula if f.isFOL => primitiveExprGenerator(parameters)(f)
-    case f: Formula if !f.isFOL => structuredExprGenerator(parameters)(f)
-    case t: Term => primitiveExprGenerator(parameters)(t)
-    case _ => throw new CodeGenerationException("The input expression: \n" + KeYmaeraXPrettyPrinter(e) + "\nis expected to be a formula or term.")
-  }
-=======
->>>>>>> f7ff6aa9
 }