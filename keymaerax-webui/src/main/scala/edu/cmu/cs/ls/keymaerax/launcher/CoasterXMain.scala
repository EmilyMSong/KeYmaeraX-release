package edu.cmu.cs.ls.keymaerax.launcher

import edu.cmu.cs.ls.keymaerax.Configuration
import edu.cmu.cs.ls.keymaerax.bellerophon.IOListeners.{QEFileLogListener, QELogListener, StopwatchListener}
import edu.cmu.cs.ls.keymaerax.bellerophon._
import edu.cmu.cs.ls.keymaerax.btactics.coasterx.CoasterXTestLib.{CoasterStats, ComponentStats, countVars, doStats}
import edu.cmu.cs.ls.keymaerax.btactics.coasterx.{CoasterXParser, CoasterXProver, CoasterXSpec, CoasterXTestLib}
import edu.cmu.cs.ls.keymaerax.parser.{KeYmaeraXParser, KeYmaeraXPrettyPrinter}
import edu.cmu.cs.ls.keymaerax.btactics._
import edu.cmu.cs.ls.keymaerax.core.{Formula, PrettyPrinter, Program}
import edu.cmu.cs.ls.keymaerax.launcher._
import edu.cmu.cs.ls.keymaerax.pt.ProvableSig
import edu.cmu.cs.ls.keymaerax.tools.Mathematica
import edu.cmu.cs.ls.keymaerax.btactics.Augmentors._
import edu.cmu.cs.ls.keymaerax.btactics.InvariantGenerator.GenProduct
import edu.cmu.cs.ls.keymaerax.hydra.HyDRAInitializer._
import edu.cmu.cs.ls.keymaerax.hydra.{DBAbstraction, DBAbstractionObj, HyDRAInitializer, StringToVersion}
import edu.cmu.cs.ls.keymaerax.launcher.KeYmaeraX.shutdownProver
import edu.cmu.cs.ls.keymaerax.lemma.LemmaDBFactory

import scala.collection.immutable.{List, Nil}

/** Command-line functionality of CoasterX, both for repeatability evaluation purposes and general usage
 *
  * @author Brandon Bohrer */
object CoasterXMain {
  private type OptionMap = Map[Symbol, Any]
  private var interpreters: List[Interpreter] = _

  private val LOG_EARLIEST_QE = Configuration(Configuration.Keys.LOG_ALL_FO) == "true"
  private val LOG_QE = Configuration(Configuration.Keys.LOG_QE) == "true"
  private val LOG_QE_DURATION = Configuration(Configuration.Keys.LOG_QE_DURATION) == "true"

  protected val qeLogPath: String = Configuration.path(Configuration.Keys.QE_LOG_PATH)
  private val allPotentialQEListener = new QEFileLogListener(qeLogPath + "wantqe.txt", (p, _) => { p.subgoals.size == 1 && p.subgoals.head.isFOL })
    private val qeListener = new QEFileLogListener(qeLogPath + "haveqe.txt", (_, t) => t match { case DependentTactic("rcf") => true case _ => false })
    protected val qeDurationListener = new StopwatchListener((_, t) => t match {
    case DependentTactic("QE") => true
    case DependentTactic("smartQE") => true
    case _ => false
  })

  protected def registerInterpreter[T <: Interpreter](i: T): T = {
    interpreters = interpreters :+ i
    i
  }

  def beforeStuff = {
    interpreters = Nil
    val listeners = (if (LOG_QE) qeListener::Nil else Nil) ++
      (if (LOG_EARLIEST_QE) allPotentialQEListener::Nil else Nil) ++
      (if (LOG_QE_DURATION) qeDurationListener::Nil else Nil)
    BelleInterpreter.setInterpreter(registerInterpreter(ExhaustiveSequentialInterpreter(listeners)))
    PrettyPrinter.setPrinter(edu.cmu.cs.ls.keymaerax.parser.KeYmaeraXNoContractPrettyPrinter)
    val generator = new ConfigurableGenerator[GenProduct]()
    KeYmaeraXParser.setAnnotationListener((p: Program, inv: Formula) =>
      generator.products += (p->(generator.products.getOrElse(p, Nil) :+ (inv, None))))
    TactixLibrary.invGenerator = generator
    ToolProvider.setProvider(new NoneToolProvider())
  }

  var haveStuffed = false
  def withMathematica(testcode: Mathematica => Any) {
    if(!haveStuffed){ beforeStuff ; haveStuffed=true}
    val provider = new MathematicaToolProvider(DefaultConfiguration.currentMathematicaConfig)
    ToolProvider.setProvider(provider)
    testcode(provider.tool())
  }

  def proveComponent(name: String, doFormula:Boolean, doTactic:Boolean, willDoStats:Boolean, numRuns:Int, debugLevel:Int):Unit = {
    val spec = new CoasterXSpec(1.0, debugLevel)
    // file shouldnt matter
    val straightLine = "([(0, 100), (1000, 100)], [('straight', (None,), None), ('straight', ((0, 500, 1000, 500),), 0.0)], 1.0, (0, 0, 0, 0))"
    val file = straightLine
    val parsed = CoasterXParser.parseFile(file).get
    val (align,alignFml) = spec.prepareFile(parsed)
    val env = spec.envelope(align)
    val specc = spec.fromAligned((align,alignFml),env)
    val specStr = KeYmaeraXPrettyPrinter.stringify(specc)
    val specLenKB = specStr.length / 1000.0
    val nVars = countVars(specc)

    val prFast = new CoasterXProver(spec,env, reuseComponents = false, debugLevel = debugLevel, useNaive = false)
    val components =
      name match {
        case "lineup" => List(("lineup", () => prFast.straightProofUp))
          // @TODO Reverse-direction components
        case "linedown" => List(("linedown", () => prFast.straightProofDown))
        case "q1" => List(("Q1", () => prFast.arcProofQ1))
        case "q2" => List(("Q2", () => prFast.arcProofQ2))
        case "q3" => List(("Q3", () => prFast.arcProofQ3))
        case "q4" => List(("Q4", () => prFast.arcProofQ4))
        case "q1ccw" => List(("Q1ccw", () => prFast.arcProofQ1CCW))
        case "q2ccw" => List(("Q2ccw", () => prFast.arcProofQ2CCW))
        case "q3cw" => List(("Q3cw", () => prFast.arcProofQ3CW))
        case "q4cw" => List(("Q4cw", () => prFast.arcProofQ4CW))
        case "all" =>
          List(("lineup", () => prFast.straightProofUp),
            ("linedown", () => prFast.straightProofDown),
            ("Q1", () => prFast.arcProofQ1),
            ("Q2", () => prFast.arcProofQ2),
            ("Q3", () => prFast.arcProofQ3),
            ("Q4", () => prFast.arcProofQ4),
            ("Q1CCW", () => prFast.arcProofQ1CCW),
            ("Q2CCW", () => prFast.arcProofQ2CCW),
            ("Q3CW", () => prFast.arcProofQ3CW),
            ("Q4CW", () => prFast.arcProofQ4CW)
          )
        case _ =>
          println("USAGE: You did not specify a valid component name after -component. Please specify q1,q2,q3,q4,line, or all.")
          return
      }
    components.foreach({case (x,y) => doStats(x,y, doFormula, doTactic, willDoStats, numRuns)})
  }

  // @TODO: Check whether components have been proven yet, if not then prove them before timing the coaster
  def proveCoaster(filename:String ,
                   doFormula: Boolean,
                   doStats: Boolean,
                   compareReuse:Boolean,
                   feetPerUnit:Double,
                   velocity: Option[Double],
                   numRuns:Int,
                   debugLevel:Int,
                   useNaive:Boolean):Unit = {
    val fileContents = scala.io.Source.fromFile(filename).getLines().mkString("\n")
    val proof = CoasterXTestLib.prover(fileContents, "Coaster From Command Line", doFast = !compareReuse,NUM_RUNS = numRuns, feetPerUnit = feetPerUnit, velocity = velocity,
      doFormula = doFormula,  doStats = doStats, debugLevel = debugLevel, useNaive = useNaive)
    assert(proof.isProved, "CoasterX prover did not prove model :'( ")
  }

  def printTable2(numRuns:Int, debugLevel:Int):Unit = {
    val coastersToTest:List[(String, Double,String)] = List(
      (CoasterXTestLib.exampleFile1, 1.0,    "top thrill drag "),
      (CoasterXTestLib.byrc, 0.08333333333,  "gregg backyard  "),
      (CoasterXTestLib.lilPhantom, 0.04177777777,      "lil' phantom    "),
      (CoasterXTestLib.phantomsRevenge, 2.0, "phantoms revenge"),
      (CoasterXTestLib.steelPhantom, 2.0,    "steel phantom   "),
      (CoasterXTestLib.elToro,2.0,           "el toro         ")
    )
    var coasterStats:List[CoasterStats] = Nil
    var componentStats:List[ComponentStats] = Nil

    val spec = new CoasterXSpec(1.0, debugLevel)
    val parsed = CoasterXParser.parseFile(CoasterXTestLib.straightLine).get
    val (align,alignFml) = spec.prepareFile(parsed)
    val env = spec.envelope(align)
    val prFast = new CoasterXProver(spec,env, reuseComponents = false, debugLevel = debugLevel, useNaive = false)
    val componentsToTest:List[(String, (() => ProvableSig))] = List(
      ("lineup", () => prFast.straightProofUp),
      ("linedown", () => prFast.straightProofDown),
      ("Q1", () => prFast.arcProofQ1),
      ("Q2", () => prFast.arcProofQ2),
      ("Q3", () => prFast.arcProofQ3),
      ("Q4", () => prFast.arcProofQ4),
      ("Q1CCW", () => prFast.arcProofQ1CCW),
      ("Q2CCW", () => prFast.arcProofQ2CCW),
      ("Q3CW", () => prFast.arcProofQ3CW),
      ("Q4CW", () => prFast.arcProofQ4CW)

    )
    componentsToTest.foreach({case (name, f) =>
        doStats(name, f, doFormula = true, doTactic = true, willDoStats = true, numRuns = numRuns, Some({case cs => componentStats = cs :: componentStats}))
    })

    coastersToTest.foreach { case (coast:String, feetPerUnit,name) =>
      val proof = CoasterXTestLib.prover(coast, name, doFast = false, NUM_RUNS = numRuns,
        feetPerUnit = feetPerUnit, velocity = None, doFormula = true, doStats = true, Some({case cs => coasterStats = cs :: coasterStats; cs.proof}),
        debugLevel = debugLevel)
      assert(proof.isProved, "CoasterX prover did not prove model :'( ")
    }

    // Begin printing
    println("Model\tSections\tVars\tTime(s)\tNoReuse(s)\tSpeedup(%)\t\t\tSteps\tSize(KB)")
    coasterStats.foreach{case CoasterStats(name,env,nSections,nVars,fastTimes,fastMean,slowTimes,slowMean,stepsFast,stepsSlow,speedupPercent,proof,size) =>
      println(s"$name\t$nSections\t$nVars\t$fastMean%1.2f\t$slowMean%1.2f\t$speedupPercent%1.2f\t$stepsFast\t$size%1.1f")
    }
    println("")
    println("Comp.\tVars\tTime(s)\tSteps\tSize(KB)")
    componentStats.foreach{case ComponentStats(name,alltimes,meantime,steps,vars,size,tac,seq) =>
      println(s"$name\t$vars%1.2f\t$meantime\t$steps\t$size%1.1f")
    }
  }

  def init(): Unit = {
    val database = DBAbstractionObj.defaultDatabase
    val args = Array[String]()
    val options = nextOption(Map('commandLine -> args.mkString(" ")), args.toList)

    //@note setup interpreter
    BelleInterpreter.setInterpreter(ExhaustiveSequentialInterpreter())
    //@note pretty printer setup must be first, otherwise derived axioms print wrong
    PrettyPrinter.setPrinter(edu.cmu.cs.ls.keymaerax.parser.KeYmaeraXNoContractPrettyPrinter)
    // connect invariant generator to tactix library
    val generator = new ConfigurableGenerator[GenProduct]()
    TactixLibrary.invGenerator = generator
    KeYmaeraXParser.setAnnotationListener((p:Program,inv:Formula) =>
      generator.products += (p->(generator.products.getOrElse(p, Nil) :+ (inv, None))))

    println("Connecting to arithmetic tools...")

    try {
      val preferredTool = preferredToolFromConfig
      val config = configFromDB(options, database, preferredTool)
      createTool(options, config, preferredTool)
    } catch {
      //@todo add e to log here and in other places
      case e:Throwable => println("===> WARNING: Failed to initialize Mathematica. " + e)
        println("You should configure settings in the UI and restart KeYmaera X.")
        println("Or specify the paths to the libraries for your system explicitly from command line by running\n" +
          "  java -jar keymaerax.jar -mathkernel pathtokernel -jlink pathtojlink")
        println("Current configuration:\n" + edu.cmu.cs.ls.keymaerax.tools.diagnostic)
        e.printStackTrace()
    }

    println("Updating lemma caches...")

    try {
      //Delete the lemma database if KeYmaera X has been updated since the last time the database was populated.
      val cacheVersion = LemmaDBFactory.lemmaDB.version()
      if(StringToVersion(cacheVersion) < StringToVersion(edu.cmu.cs.ls.keymaerax.core.VERSION))
        LemmaDBFactory.lemmaDB.deleteDatabase()
      //Populate the derived axioms database.
      DerivedAxioms.prepopulateDerivedLemmaDatabase()
    } catch {
      case e : Exception =>
        println("===> WARNING: Could not prepopulate the derived lemma database. This is a critical error -- the UI will fail to work! <===")
        println("You should configure settings in the UI and restart KeYmaera X")
        e.printStackTrace()
    }

  }

  def nextOption(map: OptionMap, list: List[String]): OptionMap = list match {
    case Nil => map
    case "-tool" :: value :: tail => nextOption(map ++ Map('tool -> value), tail)
    case "-ui" :: tail => nextOption(map, tail)
    case "-launch" :: tail => nextOption(map, tail)
    case option :: tail => println("[Warning] Unknown option " + option + "\n\n" /*+ usage*/); nextOption(map, tail)
  }

  private def createTool(options: OptionMap, config: ToolProvider.Configuration, preferredTool: String): Unit = {
    val tool: String = options.getOrElse('tool, preferredTool).toString
    val provider = tool.toLowerCase() match {
      case "mathematica" => new MathematicaToolProvider(config)
      case "wolframengine" => new WolframEngineToolProvider(config)
      case "wolframscript" => new WolframScriptToolProvider
      case "z3" => new Z3ToolProvider
      case t => throw new Exception("Unknown tool '" + t + "'")
    }
    ToolProvider.setProvider(provider)
    assert(provider.tools().forall(_.isInitialized), "Tools should be initialized after init()")
  }

  private def configFromDB(options: OptionMap, db: DBAbstraction, preferredTool: String): ToolProvider.Configuration = {
    val tool: String = options.getOrElse('tool, preferredTool).toString
    tool.toLowerCase() match {
      case "mathematica" => mathematicaConfig
      case "wolframengine" => mathematicaConfig
      case "wolframscript" => Map.empty
      case "z3" => Map.empty
      case t => throw new Exception("Unknown tool '" + t + "'")
    }
  }

  private def preferredToolFromConfig: String = {
    Configuration.getOption(Configuration.Keys.QE_TOOL).getOrElse(throw new Exception("No preferred tool"))
  }

  private def mathematicaConfig: ToolProvider.Configuration = {
    getMathematicaLinkName match {
      case Some(l) => getMathematicaLibDir match {
        case Some(libDir) => Map("linkName" -> l, "libDir" -> libDir, "tcpip" -> getMathematicaTcpip)
        case None => Map("linkName" -> l, "tcpip" -> getMathematicaTcpip)
      }
      case None => DefaultConfiguration.defaultMathematicaConfig
    }
  }

  private def getMathematicaLinkName: Option[String] = {
    Configuration.getOption(Configuration.Keys.MATHEMATICA_LINK_NAME)
  }

  private def getMathematicaLibDir: Option[String] = {
    Configuration.getOption(Configuration.Keys.MATHEMATICA_JLINK_LIB_DIR)
  }

<<<<<<< HEAD
  private def getMathematicaTcpip: String = {
    Configuration.getOption(Configuration.Keys.MATH_LINK_TCPIP).getOrElse("false")
  }

=======
  private def exit(status: Int): Nothing = {sys.exit(status)}

  /** Prints help messages for command line options. */
  private def optionErrorReporter(option: String) = {
    val noValueMessage = "[Error] No value specified for " + option + " option. "
    option match {
      case "-prove" => println(noValueMessage + "Please use: -prove FILENAME.[key/kyx]\n\n" + usage); exit(1)
      case "-modelPlex" => println(noValueMessage + "Please use: -modelPlex FILENAME.[key/kyx]\n\n" + usage); exit(1)
      case "-codegen" => println(noValueMessage + "Please use: -codegen FILENAME.kym\n\n" + usage); exit(1)
      case "-out" => println(noValueMessage + "Please use: -out FILENAME.proof | FILENAME.kym | FILENAME.c | FILENAME.g\n\n" + usage); exit(1)
      case "-vars" => println(noValueMessage + "Please use: -vars VARIABLE_1,VARIABLE_2,...\n\n" + usage); exit(1)
      case "-tactic" =>  println(noValueMessage + "Please use: -tactic FILENAME.[scala|kyt]\n\n" + usage); exit(1)
      case "-mathkernel" => println(noValueMessage + "Please use: -mathkernel PATH_TO_" + DefaultConfiguration.defaultMathLinkName._1 + "_FILE\n\n" + usage); exit(1)
      case "-jlink" => println(noValueMessage + "Please use: -jlink PATH_TO_DIRECTORY_CONTAINS_" +  DefaultConfiguration.defaultMathLinkName._2 + "_FILE\n\n" + usage); exit(1)
      case "-tool" => println(noValueMessage + "Please use: -tool mathematica|z3\n\n" + usage); exit(1)
      case _ =>  println("[Error] Unknown option " + option + "\n\n" + usage); exit(1)
    }
  }

  val usage: String =
    """Usage: java -jar keymaerax.jar
      |  -ui [web server options] |
      |  -prove file.kyx [-out file.kyp] [-timeout seconds] [-verbose] |
      |  -modelplex file.kyx [-monitor ctrl|model] [-out file.kym] [-isar]
      |     [-sandbox] [-fallback prg] |
      |  -codegen file.kyx [-vars var1,var2,..,varn] [-out file.c]
      |     [-quantitative ctrl|model|plant] |
      |  -striphints file.kyx -out fileout.kyx
      |
      |Actions:
      |  -ui        start web user interface with optional server arguments (default)
      |  -prove     run prover on given archive of models or proofs
      |  -modelplex synthesize monitor from given model by proof with ModelPlex tactic
      |  -codegen   generate executable C code from given model file
      |  -striphints remove all proof annotations from the model
      |  -parse     return error code 0 if the given model file parses
      |  -bparse    return error code 0 if given bellerophon tactic file parses
      |  -repl      prove given model interactively from REPL command line
      |
      |Additional options:
      |  -tool mathematica|z3 choose which tool to use for real arithmetic
      |  -mathkernel MathKernel(.exe) path to Mathematica kernel executable
      |  -jlink path/to/jlinkNativeLib path to Mathematica J/Link library directory
      |  -timeout  how many seconds to try proving before giving up, forever if <=0
      |  -monitor  ctrl|model what kind of monitor to generate with ModelPlex
      |  -vars     use ordered list of variables, treating others as constant functions
      |  -interval guard reals by interval arithmetic in floating point (recommended)
      |  -nointerval skip interval arithmetic presuming no floating point errors
      |  -savept path export proof term s-expression from -prove to given path
      |  -launch   use present JVM instead of launching one with a bigger stack
      |  -lax      use lax mode with more flexible parser, printer, prover etc.
      |  -strict   use strict mode with no flexibility in prover
      |  -debug    use debug mode with exhaustive messages
      |  -nodebug  disable debug mode to suppress intermediate messages
      |  -security use security manager imposing some runtime security restrictions
      |  -help     Display this usage information
      |  -license  Show license agreement for using this software
      |
      |Copyright (c) Carnegie Mellon University.
      |Use option -license to show the license conditions.""".stripMargin

  // Separate argument parsing function so that options (e.g. the -tactic option) can be different for coasterx vs.
  // regular usage
  private def nextCoasterOption(map: OptionMap, list: List[String]): OptionMap = {
    //-coasterx (-component component-name [-formula] [-tactic] [-stats] | -coaster filename.rctx -feet-per-unit X [-velocity V] [-formula] [-stats] | -table2)
    list match {
      case "-debug-level" :: value :: tail =>
        if(value.nonEmpty && !value.toString.startsWith("-")) nextCoasterOption(map ++ Map('debugLevel -> value), tail)
        else optionErrorReporter("-debug-level")
      case "-component" :: value :: tail =>
        if(value.nonEmpty && !value.toString.startsWith("-")) nextCoasterOption(map ++ Map('coasterxMode -> "component", 'in -> value), tail)
        else optionErrorReporter("-component")
      case "-table" :: tail => nextCoasterOption(map ++ Map('coasterxMode -> "table"), tail)
      case "-formula" :: tail => nextCoasterOption(map ++ Map('doFormula -> "true"), tail)
      case "-tactic" :: tail => nextCoasterOption(map ++ Map('doTactic -> "true"), tail)
      case "-stats" :: tail => nextCoasterOption(map ++ Map('doStats -> "true"), tail)
      case "-compare-reuse" :: tail => nextCoasterOption(map ++ Map('compareReuse -> "true"), tail)
      case "-num-runs" :: value :: tail =>
        if(value.nonEmpty && !value.toString.startsWith("-")) nextCoasterOption(map ++ Map('numRuns -> value), tail)
        else optionErrorReporter("-num-runs")
      case "-coaster" :: value :: tail =>
        if(value.nonEmpty && !value.toString.startsWith("-")) nextCoasterOption(map ++ Map('coasterxMode -> "coaster", 'in -> value), tail)
        else optionErrorReporter("-coaster")
      case "-naive-arith" :: tail =>
        nextCoasterOption(map ++ Map('naiveArith -> "true"), tail)
      case "-feet-per-unit" :: value :: tail =>
        if(value.nonEmpty && !value.toString.startsWith("-")) nextCoasterOption(map ++ Map('feetPerUnit -> value), tail)
        else optionErrorReporter("-feet-per-unit")
      case "-velocityFPS" :: value :: tail =>
        if(value.nonEmpty && !value.toString.startsWith("-")) nextCoasterOption(map ++ Map('velocity -> value), tail)
        else optionErrorReporter("-velocityFPS")
      case _ => map
    }
  }
>>>>>>> 1c50fca2

  def main(options:Map[Symbol,Any]):Unit = {
    if (options.contains('help) || !options.contains('coasterxMode)) {
      println("CoasterX\nUsage:")
      println("""  -coasterx ( -component component-name [-formula] [-tactic] [-stats]
                |                [-num-runs N] [-debug-level (0|1|2)]
                |            | -coaster file.rctx -feet-per-unit X [-num-runs N]
                |              [-velocityFPS V] [-formula] [-stats] [-compare-reuse]
                |              [-debug-level (0|1|2)]  [-naive-arith]
                |            | -table [-num-runs N] [-debug-level (0|1|2)])
                |""".stripMargin)
      System.exit(1)
    }
    init()
    withMathematica(qeTool => {
    options('coasterxMode) match {
      case "component" =>
        val componentName:String = options('in).asInstanceOf[String]
        val doFormula = options.get('doFormula).nonEmpty
        val doTactic = options.get('doTactic).nonEmpty
        val doStats = options.get('doStats).nonEmpty
        val numRuns = options.getOrElse('numRuns, "1").asInstanceOf[String].toInt
        val debugLevel = options.getOrElse('debugLevel, "1").asInstanceOf[String].toInt
        proveComponent(componentName, doFormula = doFormula, doTactic = doTactic, willDoStats = doStats, numRuns, debugLevel)
      case "coaster" =>
        val fileName:String = options('in).asInstanceOf[String]
        val doFormula = options.get('doFormula).nonEmpty
        val doStats = options.get('doStats).nonEmpty
        val useNaive = options.get('naiveArith).nonEmpty
        val feetPerUnit = options('feetPerUnit).asInstanceOf[String]
        val compareReuse = options.get('compareReuse).nonEmpty
        val velocity = options.get('velocity).asInstanceOf[Option[String]]
        val numRuns = options.getOrElse('numRuns, "1").asInstanceOf[String].toInt
        val debugLevel = options.getOrElse('debugLevel, "1").asInstanceOf[String].toInt
        proveCoaster(fileName, doFormula = doFormula, doStats = doStats, compareReuse = compareReuse, feetPerUnit.toDouble, velocity.map(_.toDouble), numRuns, debugLevel = debugLevel, useNaive = useNaive)
      case "table" =>
        val numRuns = options.getOrElse('numRuns, "1").asInstanceOf[String].toInt
        val debugLevel = options.getOrElse('debugLevel, "1").asInstanceOf[String].toInt
        printTable2(numRuns, debugLevel)
    }
  })
  }
}<|MERGE_RESOLUTION|>--- conflicted
+++ resolved
@@ -285,12 +285,10 @@
     Configuration.getOption(Configuration.Keys.MATHEMATICA_JLINK_LIB_DIR)
   }
 
-<<<<<<< HEAD
   private def getMathematicaTcpip: String = {
     Configuration.getOption(Configuration.Keys.MATH_LINK_TCPIP).getOrElse("false")
   }
 
-=======
   private def exit(status: Int): Nothing = {sys.exit(status)}
 
   /** Prints help messages for command line options. */
@@ -385,7 +383,6 @@
       case _ => map
     }
   }
->>>>>>> 1c50fca2
 
   def main(options:Map[Symbol,Any]):Unit = {
     if (options.contains('help) || !options.contains('coasterxMode)) {
