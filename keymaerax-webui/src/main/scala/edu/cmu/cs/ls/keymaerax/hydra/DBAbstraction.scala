/**
* Copyright (c) Carnegie Mellon University.
* See LICENSE.txt for the conditions of this license.
*/
package edu.cmu.cs.ls.keymaerax.hydra

import java.nio.channels.Channels

<<<<<<< HEAD
import _root_.edu.cmu.cs.ls.keymaerax.core.Sequent
=======
import _root_.edu.cmu.cs.ls.keymaerax.core.{Formula, Sequent}
>>>>>>> fc1e4099
import edu.cmu.cs.ls.keymaerax.api.KeYmaeraInterface.PositionTacticAutomation

import java.io.File
import java.io.FileOutputStream

import edu.cmu.cs.ls.keymaerax.bellerophon.BelleExpr
import edu.cmu.cs.ls.keymaerax.core.{Sequent, Provable}
import edu.cmu.cs.ls.keymaerax.hydra.ExecutionStepStatus.ExecutionStepStatus
import edu.cmu.cs.ls.keymaerax.hydra.ParameterValueType.ParameterValueType

import scala.collection.immutable.Nil
import scala.io.Source
import spray.json.DefaultJsonProtocol._

//Global setting:
object DBAbstractionObj {
  def defaultDatabase = SQLite.ProdDB //this needs to be a def and not a val because DBAbstractionObj is initialized in SQLite.
  def testDatabase = SQLite.TestDB
  private def getLocation(isTest: Boolean): String = {
    val dirname = ".keymaerax"
    val filename = if (isTest) "testDB.sqlite" else "keymaerax.sqlite"
    new File(
      System.getProperty("user.home") + File.separator + dirname
    ).mkdirs()
    val file = new File(System.getProperty("user.home") + File.separator +
      dirname + File.separator + filename)
    file.getCanonicalPath
  }

  val dblocation: String = getLocation(isTest=false)
  println(dblocation)
  val testLocation = getLocation(isTest=true)
}

class ConfigurationPOJO(val name: String, val config: Map[String,String])

/**
 * Data object for models.
 * @param modelId Identifies the model.
 * @param userId Identifies the user.
 * @param name The name of the model.
 * @param date The creation date.
 * @param keyFile The model file content.
 * @param description The description of the model.
 * @param pubLink Link to additional information (paper) on the model.
 */
class ModelPOJO(val modelId:Int, val userId:String, val name:String, val date:String, val keyFile:String,
                val description:String, val pubLink:String, val title:String, val tactic : Option[String]) //the other guys on this linke should also be optional.

/**
 * Data object for proofs. A proof
 * @param proofId Identifies the proof.
 * @param modelId Identifies the model.
 * @param name The proof name.
 * @param description A proof description.
 * @param date The creation date.
 * @param stepCount The number of proof steps in the proof.
 * @param closed Indicates whether the proof is closed (finished proof) or not (partial proof).
 */
class ProofPOJO(val proofId:Int, val modelId:Int, val name:String, val description:String,
                val date:String, val stepCount : Int, val closed : Boolean)

case class ProvablePOJO(provableId: Int, conclusionId: Int)

case class SequentPOJO(sequentId: Int, provableId: Int)

case class SequentFormulaPOJO(sequentFormulaId: Int, sequentId: Int, isAnte: Boolean, index: Int, formulaStr: String)

object ExecutionStepStatus extends Enumeration {
  type ExecutionStepStatus = Value
  val Prepared, Running, Finished, Aborted, Error, DependsOnChildren = Value
<<<<<<< HEAD

  def fromString(s : String): ExecutionStepStatus = s match {
    case "Prepared" => Prepared
    case "Running" => Running
    case "Finished" => Finished
    case "Aborted" => Aborted
    case "Error" => Error
    case "DependsOnChildren" => DependsOnChildren
    case _ => throw new Exception("Status " + s + " not in enum.")
  }

  def toString(status: ExecutionStepStatus): String = status match {
    case Prepared => "Prepared"
    case Running => "Running"
    case Finished => "Finished"
    case Aborted => "Aborted"
    case Error => "Error"
    case DependsOnChildren => "DependsOnChildren"
  }
}

=======

  def fromString(s : String): ExecutionStepStatus = s match {
    case "Prepared" => Prepared
    case "Running" => Running
    case "Finished" => Finished
    case "Aborted" => Aborted
    case "Error" => Error
    case "DependsOnChildren" => DependsOnChildren
    case _ => throw new Exception("Status " + s + " not in enum.")
  }

  def toString(status: ExecutionStepStatus): String = status match {
    case Prepared => "Prepared"
    case Running => "Running"
    case Finished => "Finished"
    case Aborted => "Aborted"
    case Error => "Error"
    case DependsOnChildren => "DependsOnChildren"
  }
}

>>>>>>> fc1e4099
case class TacticExecutionPOJO(executionId: Int, proofId: Int)

case class ExecutionStepPOJO(stepId: Option[Int], executionId: Int,
                             previousStep: Option[Int], parentStep: Option[Int],
                             branchOrder: Option[Int],
                             branchLabel: Option[String],
                             alternativeOrder: Int,
                             status: ExecutionStepStatus,
                             executableId: Int,
                             inputProvableId: Int,
                             resultProvableId: Option[Int],
                             userExecuted: Boolean)
{
  require(branchOrder.isEmpty != branchLabel.isEmpty) //also schema constraint
}

<<<<<<< HEAD
=======
/* User-friendly representation for execution traces */
case class ProvableSequents(conclusion: Sequent, subgoals: List[Sequent])
case class ExecutionStep(input:ProvableSequents, output:Option[ProvableSequents], branch:Either[Int, String])
case class ExecutionTrace(proofId: String, conclusion: Sequent, steps:List[ExecutionStep])

>>>>>>> fc1e4099
case class ExecutablePOJO(executableId: Int, scalaTacticId: Option[Int], belleExpr: Option[String]) {
  require(scalaTacticId.isEmpty != belleExpr.isEmpty)
}

/*
CREATE TABLE IF NOT EXISTS `scalaTactics` (
  `scalaTacticId` TEXT PRIMARY KEY ON CONFLICT FAIL,
  `location`      TEXT,
  `name`          TEXT
);
*/
case class ScalaTacticPOJO(scalaTacticId: Int, location: String, name: String)


case class ParameterPOJO(parameterId: Int, executableID: Int, idx: Int, valueType: ParameterValueType, value: String)


case class USubstPatternParameterPOJO(patternId: Int, executableId: Int,
                                      index: Int, patternFormulaStr: String, resultingExecutableId: Int)
<<<<<<< HEAD

case class TreeNode (id: Int, sequent: Sequent, parent: Option[TreeNode]) {
  var children: List[TreeNode] = Nil
  if (parent.nonEmpty)
    parent.get.children = this :: parent.get.children
  def stringId = "Node" + id
  def rule = "Unimplemented"
}

case class Tree(id: String, nodes: List[TreeNode], root: TreeNode, leaves: List[AgendaItem]) {
  def leavesAndRoot = root :: leaves.map({case item => item.goal})
  def parent(id: String): Option[TreeNode] =
    nodes.find({case node => node.id.toString == id}).flatMap({case node => node.parent})
}

case class AgendaItem(id: String, name: String, proofId: String, goal: TreeNode) {
  // @todo full path
  def path = List(goal.id.toString)
}

=======

>>>>>>> fc1e4099
object ParameterValueType extends Enumeration {
  type ParameterValueType = Value
  val String, Position, Formula, Provable = Value

  def fromString(s : String) = s match {
    case "0" => String
    case "1" => Position
    case "2" => Formula
    case "3" => Provable
    case _ => throw new Exception("ParameterValueType " + s + " not in enum.")
  }
}

/**
 * Proof database
 */
trait DBAbstraction {
  /**
    * Initializes a new database.
    */
  def cleanup(): Unit

  // Configuration
  def getAllConfigurations: Set[ConfigurationPOJO]

  def getConfiguration(configName: String): ConfigurationPOJO

  def createConfiguration(configName: String): Boolean

  def updateConfiguration(config: ConfigurationPOJO)

  // Users
  def userExists(username: String): Boolean

  def createUser(username: String, password: String): Unit

  def getUsername(uid: String): String

  def checkPassword(username: String, password: String): Boolean

  def getProofsForUser(userId: String): List[(ProofPOJO, String)]

  //the string is a model name.
  def openProofs(userId: String): List[ProofPOJO]

  //Models
  def createModel(userId: String, name: String, fileContents: String, date: String,
                  description: Option[String] = None, publink: Option[String] = None,
                  title: Option[String] = None, tactic: Option[String] = None): Option[Int]

  def getModel(modelId: Int): ModelPOJO

  def getModel(modelId: String): ModelPOJO = getModel(modelId.toInt)

  def getModelList(userId: String): List[ModelPOJO]

  // name, date, fileContents
  //Proofs of models
  def createProofForModel(modelId: Int, name: String, description: String, date: String): Int

  //returns id of create object
  def createProofForModel(modelId: String, name: String, description: String, date: String): String =
    createProofForModel(modelId.toInt, name, description, date).toString

  def getProofsForModel(modelId: Int): List[ProofPOJO]

  def getProofsForModel(modelId: String): List[ProofPOJO] = getProofsForModel(modelId.toInt)

  //Proofs and Proof Nodes
  def getProofInfo(proofId: Int): ProofPOJO

  def getProofInfo(proofId: String): ProofPOJO = getProofInfo(proofId.toInt)

  def updateProofInfo(proof: ProofPOJO)

  def updateProofName(proofId: Int, name: String): Unit

  def updateProofName(proofId: String, name: String): Unit = updateProofName(proofId.toInt, name)

  def getProofSteps(proofId: Int): List[String]
<<<<<<< HEAD

  def proofTree(executionId: Int): Tree
=======
>>>>>>> fc1e4099

  // Tactics
  /** Stores a Provable in the database and returns its ID */
  def serializeProvable(p: Provable): Int

  /** Gets the conclusion of a provable */
  def getConclusion(provableId: Int): Sequent

  /** Use escape hatch in prover core to create a new Provable */
  def loadProvable(provableId: Int): Sequent

  /** Deletes a provable and all associated sequents / formulas */
  def deleteProvable(provableId: Int): Unit

  /////////////////////

  /** Creates a new execution and returns the new ID in tacticExecutions */
  def createExecution(proofId: Int): Int

  /** Deletes an execution from the database */
  def deleteExecution(executionId: Int): Unit

  /**
    * Adds an execution step to an existing execution
    * @note Implementations should enforce additional invarants -- never insert when branches or alt orderings overlap.
    */
  def addExecutionStep(step: ExecutionStepPOJO): Int

  def getExecutionSteps(executionID: Int): List[ExecutionStepPOJO]
<<<<<<< HEAD
=======
  def getExecutionTrace(proofID: Int): ExecutionTrace
>>>>>>> fc1e4099

  /** Updates an executable step's status. @note should not be transitive */
  def updateExecutionStatus(executionStepId: Int, status: ExecutionStepStatus): Unit

  /** Updates an executable step's result provable */
  def updateResultProvable(executionStepId: Int, provableId: Option[Int]): Unit

  /////////////////////

  /** Adds a new scala tactic and returns the resulting id */
  def addScalaTactic(scalaTactic: ScalaTacticPOJO): Int

  /** Adds a bellerophon expression as an executable and returns the new executableId */
  def addBelleExpr(expr: BelleExpr, params: List[ParameterPOJO]): Int

  /** Adds a built-in tactic application using a set of parameters */
  def addAppliedScalaTactic(scalaTacticId: Int, params: List[ParameterPOJO]): Int

  /** Returns the executable with ID executableId */
  def getExecutable(executableId: Int): ExecutablePOJO

  def proofSteps(executionId: Int): List[ExecutionStepPOJO]

  import spray.json._
  //allows for .parseJoson on strings.
  def initializeForDemo2(): Unit = {
    println("Initializing a demo database")

    //Add user
    this.createUser("guest", "guest")

    val reader = this.getClass.getResourceAsStream("/examples/index.txt")
    val contents: String = Source.fromInputStream(reader).getLines().foldLeft("")((file, line) => file + "\n" + line)
    val source: JsArray = contents.parseJson.asInstanceOf[JsArray]
    source.elements.map(processJsonForSingleModel(_))
  }

  private def getFileContents(file: String) =
  {
    val reader = this.getClass.getResourceAsStream(file)
    if (reader == null) throw new Exception(s"Could not find problem file $file.")
    Source.fromInputStream(reader).getLines().foldLeft("")((file, line) => file + "\n" + line)
  }

  private def processJsonForSingleModel(element: JsValue) =
  {
    val kvps = element.asJsObject.fields.map(kvp =>
      (kvp._1, kvp._2.convertTo[String])
    )
    val name = kvps.getOrElse("name", throw new Exception("Expected a name but found none."))
    val file = kvps.getOrElse("file", throw new Exception("Expected a file but found none."))
    val fileContents = getFileContents("/" + file)
    val description = kvps.get("description")
    val publink = kvps.get("pubLink")
    val title = kvps.get("title")
    val tacticContent = kvps.get("tactic") match {
      case Some(tf) => Some(getFileContents("/" + tf))
      case None => None
    }

    val id = createModel("guest", name, fileContents, new java.util.Date().toString, description, publink, title,
      tacticContent) match {
      case Some(x) => x
      case None => throw new Exception("Could not retrieve ID generated by insert.")
    }
  }
}<|MERGE_RESOLUTION|>--- conflicted
+++ resolved
@@ -6,11 +6,7 @@
 
 import java.nio.channels.Channels
 
-<<<<<<< HEAD
-import _root_.edu.cmu.cs.ls.keymaerax.core.Sequent
-=======
 import _root_.edu.cmu.cs.ls.keymaerax.core.{Formula, Sequent}
->>>>>>> fc1e4099
 import edu.cmu.cs.ls.keymaerax.api.KeYmaeraInterface.PositionTacticAutomation
 
 import java.io.File
@@ -82,7 +78,6 @@
 object ExecutionStepStatus extends Enumeration {
   type ExecutionStepStatus = Value
   val Prepared, Running, Finished, Aborted, Error, DependsOnChildren = Value
-<<<<<<< HEAD
 
   def fromString(s : String): ExecutionStepStatus = s match {
     case "Prepared" => Prepared
@@ -104,29 +99,6 @@
   }
 }
 
-=======
-
-  def fromString(s : String): ExecutionStepStatus = s match {
-    case "Prepared" => Prepared
-    case "Running" => Running
-    case "Finished" => Finished
-    case "Aborted" => Aborted
-    case "Error" => Error
-    case "DependsOnChildren" => DependsOnChildren
-    case _ => throw new Exception("Status " + s + " not in enum.")
-  }
-
-  def toString(status: ExecutionStepStatus): String = status match {
-    case Prepared => "Prepared"
-    case Running => "Running"
-    case Finished => "Finished"
-    case Aborted => "Aborted"
-    case Error => "Error"
-    case DependsOnChildren => "DependsOnChildren"
-  }
-}
-
->>>>>>> fc1e4099
 case class TacticExecutionPOJO(executionId: Int, proofId: Int)
 
 case class ExecutionStepPOJO(stepId: Option[Int], executionId: Int,
@@ -143,14 +115,11 @@
   require(branchOrder.isEmpty != branchLabel.isEmpty) //also schema constraint
 }
 
-<<<<<<< HEAD
-=======
 /* User-friendly representation for execution traces */
 case class ProvableSequents(conclusion: Sequent, subgoals: List[Sequent])
 case class ExecutionStep(input:ProvableSequents, output:Option[ProvableSequents], branch:Either[Int, String])
 case class ExecutionTrace(proofId: String, conclusion: Sequent, steps:List[ExecutionStep])
 
->>>>>>> fc1e4099
 case class ExecutablePOJO(executableId: Int, scalaTacticId: Option[Int], belleExpr: Option[String]) {
   require(scalaTacticId.isEmpty != belleExpr.isEmpty)
 }
@@ -170,30 +139,7 @@
 
 case class USubstPatternParameterPOJO(patternId: Int, executableId: Int,
                                       index: Int, patternFormulaStr: String, resultingExecutableId: Int)
-<<<<<<< HEAD
-
-case class TreeNode (id: Int, sequent: Sequent, parent: Option[TreeNode]) {
-  var children: List[TreeNode] = Nil
-  if (parent.nonEmpty)
-    parent.get.children = this :: parent.get.children
-  def stringId = "Node" + id
-  def rule = "Unimplemented"
-}
-
-case class Tree(id: String, nodes: List[TreeNode], root: TreeNode, leaves: List[AgendaItem]) {
-  def leavesAndRoot = root :: leaves.map({case item => item.goal})
-  def parent(id: String): Option[TreeNode] =
-    nodes.find({case node => node.id.toString == id}).flatMap({case node => node.parent})
-}
-
-case class AgendaItem(id: String, name: String, proofId: String, goal: TreeNode) {
-  // @todo full path
-  def path = List(goal.id.toString)
-}
-
-=======
-
->>>>>>> fc1e4099
+
 object ParameterValueType extends Enumeration {
   type ParameterValueType = Value
   val String, Position, Formula, Provable = Value
@@ -274,11 +220,6 @@
   def updateProofName(proofId: String, name: String): Unit = updateProofName(proofId.toInt, name)
 
   def getProofSteps(proofId: Int): List[String]
-<<<<<<< HEAD
-
-  def proofTree(executionId: Int): Tree
-=======
->>>>>>> fc1e4099
 
   // Tactics
   /** Stores a Provable in the database and returns its ID */
@@ -308,10 +249,7 @@
   def addExecutionStep(step: ExecutionStepPOJO): Int
 
   def getExecutionSteps(executionID: Int): List[ExecutionStepPOJO]
-<<<<<<< HEAD
-=======
   def getExecutionTrace(proofID: Int): ExecutionTrace
->>>>>>> fc1e4099
 
   /** Updates an executable step's status. @note should not be transitive */
   def updateExecutionStatus(executionStepId: Int, status: ExecutionStepStatus): Unit
