--- conflicted
+++ resolved
@@ -381,27 +381,23 @@
         " -jlink PATH_TO_DIRECTORY_CONTAINS_" +  DefaultConfiguration.defaultMathLinkName._2 + "_FILE\n" +
         "[Note] Please always use command line option -mathkernel and -jlink together. \n\n" + usage)
 
-<<<<<<< HEAD
     mathematicaConfig
   }
 
   /** Initializes Mathematica from command line options, if present; else from default config */
   private def initMathematica(options: OptionMap): Unit = {
-    ToolProvider.setProvider(new MathematicaToolProvider(mathematicaConfig(options)))
+    ToolProvider.setProvider(new MultiToolProvider(new MathematicaToolProvider(mathematicaConfig(options)) :: new Z3ToolProvider() :: Nil))
   }
 
   /** Initializes Wolfram Engine from command line options. */
   private def initWolframEngine(options: OptionMap): Unit = {
     Configuration.set(Configuration.Keys.MATH_LINK_TCPIP, "true", saveToFile = false)
-    ToolProvider.setProvider(new WolframEngineToolProvider(mathematicaConfig(options)))
+    ToolProvider.setProvider(new MultiToolProvider(new WolframEngineToolProvider(mathematicaConfig(options)) :: new Z3ToolProvider() :: Nil))
   }
 
   /** Initializes Wolfram Script from command line options. */
   private def initWolframScript(options: OptionMap): Unit = {
-    ToolProvider.setProvider(new WolframScriptToolProvider)
-=======
-    ToolProvider.setProvider(new MathematicaZ3ToolProvider(mathematicaConfig))
->>>>>>> 36fb6dc2
+    ToolProvider.setProvider(new MultiToolProvider(new WolframScriptToolProvider :: new Z3ToolProvider() :: Nil))
   }
 
   /** Shuts down the backend solver and invariant generator. */
