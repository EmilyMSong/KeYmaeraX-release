--- conflicted
+++ resolved
@@ -13,34 +13,21 @@
 
     $http.get("/config/mathematica")
       .success(function(data) {
-<<<<<<< HEAD
         if (data.errorThrown) showCaughtErrorMessage($uibModal, data, "Failed to retrieve the server's current Mathematica configuration")
-        else {
-          if (data.linkName !== "" && data.jlinkLibPath !== "") {
-            $scope.linkName = data.linkName;
-            $scope.jlinkLibPath = data.jlinkLibDir;
-            var portMachine = data.jlinkTcpip.split("@");
-            var port = parseInt(portMachine[0]);
-            if (isNaN(port)) $scope.jlinkTcpip.port = undefined;
-            else $scope.jlinkTcpip.port = port;
-            $scope.jlinkTcpip.machine = portMachine.length > 1 ? portMachine[1] : undefined;
-=======
-          if (data.errorThrown) showCaughtErrorMessage($uibModal, data, "Failed to retrieve the server's current Mathematica configuration")
-          else {
-              if (data.linkName !== "" && data.jlinkLibPath !== "") {
-                  $scope.linkName = data.linkName;
-                  $scope.jlinkLibPath = data.jlinkLibDir;
-                  $scope.origLinkName = data.linkName;
-                  $scope.origJlinkLibPath = data.jlinkLibDir;
-              }
-//          else {
-//            $http.get("/config/mathematica/suggest")
-//                .success(function(data) {
-//                    $scope.linkName = data.kernelPath + "/" + data.kernelName;
-//                    $scope.jlinkLibPath = data.jlinkPath + "/" + data.jlinkName;
-//                })
-//          }
->>>>>>> b63a7190
+        else if (data.linkName !== "" && data.jlinkLibPath !== "") {
+          $scope.linkName = data.linkName;
+          $scope.jlinkLibPath = data.jlinkLibDir;
+          var portMachine = data.jlinkTcpip.split("@");
+          var port = parseInt(portMachine[0]);
+          if (isNaN(port)) $scope.jlinkTcpip.port = undefined;
+          else $scope.jlinkTcpip.port = port;
+          $scope.jlinkTcpip.machine = portMachine.length > 1 ? portMachine[1] : undefined;
+
+          $scope.origLinkName = $scope.linkName;
+          $scope.origJlinkLibPath = $scope.jlinkLibPath;
+          $scope.origJlinkTcpip = {
+            port: $scope.jlinkTcpip.port,
+            machine: $scope.jlinkTcpip.machine
           }
         }
       });
@@ -62,6 +49,8 @@
                     $scope.MathematicaForm.jlinkLibDir.$setValidity("FileExists", true);
                     $scope.origLinkName = $scope.linkName;
                     $scope.origJlinkLibPath = $scope.jlinkLibPath;
+                    $scope.origJlinkTcpip.port = $scope.jlinkTcpip.port;
+                    $scope.origJlinkTcpip.machine = $scope.jlinkTcpip.machine;
                     $("#mathematicaConfigurationAlert").hide();
                     $rootScope.mathematicaIsConfigured = data.configured;
                     ToolConfigService.getTool();
@@ -111,9 +100,12 @@
     }
 
     $scope.resetMathematicaPaths = function() {
-      if ($scope.linkName != $scope.origLinkName || $scope.jlinkLibPath != $scope.origJlinkLibPath) {
+      if ($scope.linkName != $scope.origLinkName || $scope.jlinkLibPath != $scope.origJlinkLibPath ||
+          $scope.jlinkTcpip.port != $scope.origJlinkTcpip.port || $scope.jlinkTcpip.machine != $scope.origJlinkTcpip.machine) {
         $scope.linkName = $scope.origLinkName;
         $scope.jlinkLibPath = $scope.origJlinkLibPath;
+        $scope.jlinkTcpip.port = $scope.origJlinkTcpip.port;
+        $scope.jlinkTcpip.machine = $scope.origJlinkTcpip.machine;
         $scope.configureMathematica();
       }
     }
