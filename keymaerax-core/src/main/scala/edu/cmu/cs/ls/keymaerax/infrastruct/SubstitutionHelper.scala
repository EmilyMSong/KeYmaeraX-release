--- conflicted
+++ resolved
@@ -49,11 +49,7 @@
   def replaceFn(fn: Function, fml: Formula, subst: Map[Term, Variable]): Formula = {
     ExpressionTraversal.traverse(new ExpressionTraversal.ExpressionTraversalFunction() {
       override def preT(p: PosInExpr, t: Term): Either[Option[ExpressionTraversal.StopTraversal], Term] = t match {
-<<<<<<< HEAD
-        case FuncOf(Function(fnname, None, Real, Real, None), t: Term) if fnname == fn => Right(subst(t))
-=======
         case FuncOf(mf: Function, t: Term) if mf == fn => Right(subst(t))
->>>>>>> 173636fc
         case _ => Left(None)
       }
     }, fml) match {
