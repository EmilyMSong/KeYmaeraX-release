--- conflicted
+++ resolved
@@ -959,11 +959,7 @@
   }
 
   private def slice(text: String, loc: Location): String = {
-<<<<<<< HEAD
     val lines = (text: StringOps).lines.slice(loc.begin.line - 1, loc.end.line).toList
-=======
-    val lines = (text: StringOps).lines.toList.slice(loc.begin.line - 1, loc.end.line).toList
->>>>>>> 6db4bfc7
     if (loc.end.line > loc.begin.line) {
       val header = lines.head.drop(loc.begin.column - 1)
       val footer = lines.last.take(loc.end.column)
