/**
  * Copyright (c) Carnegie Mellon University.
  * See LICENSE.txt for the conditions of this license.
  */
package edu.cmu.cs.ls.keymaerax.parser

import edu.cmu.cs.ls.keymaerax.core._
import fastparse._
import JavaWhitespace._
import edu.cmu.cs.ls.keymaerax.parser.DLParser.parseException
import edu.cmu.cs.ls.keymaerax.bellerophon.BelleExpr
import edu.cmu.cs.ls.keymaerax.bellerophon.parser.DLTacticParser
import edu.cmu.cs.ls.keymaerax.btactics.AxIndex
import edu.cmu.cs.ls.keymaerax.btactics.macros.DifferentialAxiomInfo
import edu.cmu.cs.ls.keymaerax.infrastruct.FormulaTools
import edu.cmu.cs.ls.keymaerax.parser.ArchiveParser.Signature

import scala.collection.immutable._

/**
  * Parse a differential dynamic logic archive file string to a list of archive entries.
  * Splits a KeYmaera X archive into its parts and forwards to respective problem/tactic parsers. An archive contains
  * at least one entry combining a model in the `.kyx` format and possibly a (partial) proof tactic.
  *
  * Format example:
  * {{{
  *   ArchiveEntry "Entry 1".
  *     Description "optional description text".
  *     ProgramVariables ... End.
  *     Definitions ... End.
  *     Problem ... End.
  *     Tactic "Proof 1" ... End.
  *     Tactic "Proof 2" ... End.
  *   End.
  *
  *   ArchiveEntry "Entry 2". ... End.
  * }}}
  *
  * @author Andre Platzer
  * @see [[https://github.com/LS-Lab/KeYmaeraX-release/wiki/KeYmaera-X-Syntax-and-Informal-Semantics Wiki]]
  * @see [[KeYmaeraXArchiveParser]]
  */
class DLArchiveParser(tacticParser: DLTacticParser) extends ArchiveParser {

  /** Which formula/term/program parser this archive parser uses. */
  private val expParser = DLParser

  /**
    * Parse an archive file string into a list of archive entries.
    * @param input The contents of the archive file.
    * @return A list of archive entries occurring in the string.
    * @see [[parse()]]
    */
  def apply(input: String) : List[ParsedArchiveEntry] = parse(input)
  /** Parse an archive file string into a list of archive entries, same as [[apply()]] */
  def parse(input: String) : List[ParsedArchiveEntry] = archiveParser(input)

  override def parse(input: String, parseTactics: Boolean): List[ParsedArchiveEntry] = parse(input)

  /** Tries parsing as a problem first. If it fails due to a missing Problem block, tries parsing as a plain formula. */
  override def parseAsFormula(input: String): Formula = problemOrFormulaParser(input)

  override def parseFromFile(file: String): List[ParsedArchiveEntry] = ???

  val archiveParser: String => List[ParsedArchiveEntry] = input => fastparse.parse(input, archiveEntries(_)) match {
    case Parsed.Success(value, index) => (if (value.length==1)
      List(value.head.withProblemContent(input.trim))
    else
      value).map(e => e.withFileContent(input.trim))
    case f: Parsed.Failure => throw parseException(f) //@todo? .inContext(input)
  }

  private val problemOrFormulaParser: String => Formula = input => fastparse.parse(input, problemOrFormula(_)) match {
    case Parsed.Success(value, index) => value
    case f: Parsed.Failure => throw parseException(f) //@todo? .inContext(input)
  }

  // implementation

  def sort[_: P]: P[Sort] = P( ("Real" | "Bool" | "HP" | "HG").! ).
    map({case "Real" => Real case "Bool" => Bool case "HP" => Trafo case "HG" => Trafo})

  /** parse a label */
  def label[_: P]: P[String] = {
    import NoWhitespace._
    P( (CharIn("a-zA-Z") ~~ CharIn("a-zA-Z0-9_").rep).! )
  }


  /** Convenience: Parse a single problem or a single formula */
  def problemOrFormula[_: P]: P[Formula] = P( Start ~ (problem | formula) ~ End )



  /** Parse a list of archive entries */
  def archiveEntries[_: P]: P[List[ParsedArchiveEntry]] = P( Start ~
    sharedDefinitions.? ~
    archiveEntry.rep(1) ~
    End).map({case (shared,entries) => entries.toList})
  //@todo add sharedDefinition to all entries

  /** Parse a single archive entry. */
  def archiveEntry[_: P]: P[ParsedArchiveEntry] = P( ("ArchiveEntry" | "Lemma" | "Theorem" | "Exercise").!.
    map({case "Exercise"=>"exercise" case "Lemma" => "lemma" case _=>"theorem"}) ~~ blank ~
    (label ~ ":").? ~ string ~
    metaInfo ~
    allDeclarations ~
    problem ~
    tacticProof.? ~
    metaInfo ~
    ("End.".!.map(s=>None) | "End" ~ label.map(s=>Some(s)) ~ ".")).map(
    {case (kind, label, name, meta, decl, prob, tac, moremeta, endlabel) =>
      if (endlabel.isDefined && endlabel != label) throw ParseException("end label is optional but should be the same as the start label: " + label + " is not " + endlabel)
      // definitions elaboration to replace arguments by dots and do type analysis
      ArchiveParser.elaborate(ParsedArchiveEntry(
        name = name,
        kind = kind,
        fileContent = "???",
        problemContent = "???",
        defs = decl,
        model = prob,
        tactics = if (tac.isEmpty) Nil else List((tac.get._1.getOrElse("<undefined>"),"<source???>",tac.get._2)),
        annotations = Nil, //@todo fill annotations
        //@todo check that there are no contradictory facts in the meta and moremeta
        info = (if (label.isDefined) Map("id"->label.get) else Map.empty) ++ meta ++ moremeta
      ))}
  )

  /** meta information */
  def metaInfo[_: P]: P[Map[String,String]] = P(
    description.? ~
    title.? ~
    link.?
  ).map({case (desc, title, link) =>
    (if (desc.isDefined) Map("Description"->desc.get) else Map.empty) ++
      (if (title.isDefined) Map("Title"->title.get) else Map.empty) ++
      (if (link.isDefined) Map("Link"->link.get) else Map.empty)})

  /** Functions and ProgramVariables block in any order */
  def allDeclarations[_: P]: P[Declaration] = P(
    NoCut((programVariables | definitions | implicitDefs).rep).map(_.reduce(_++_))
  )

  /** `Description "text".` parsed. */
  def description[_: P]: P[String] = P("Description" ~~ blank~/ string ~ "." )

  /** `Title "text".` parsed. */
  def title[_: P]: P[String] = P("Title" ~~ blank~/ string ~ "." )

  /** `Link "text".` parsed. */
  def link[_: P]: P[String] = P("Link" ~~ blank~/ string ~ "." )

  /** `SharedDefinitions declOrDef End.` parsed. */
  def sharedDefinitions[_: P]: P[Declaration] = P("SharedDefinitions" ~~ blank ~/ declOrDef.rep ~ "End." ).
    map(list => Declaration(list.flatten.toMap))

  /** `Definitions declOrDef End.` parsed. */
  def definitions[_: P]: P[Declaration] = P("Definitions" ~~ blank ~/ declOrDef.rep ~ "End." ).
    map(list => Declaration(list.flatten.toMap))
//      list.filter({case (id,sig) => sig._3.isEmpty}).toMap,
//      list.filter({case (id,sig) => sig._3.isDefined}).toMap)

  /** `sort name(sort1 arg1, sorg2 arg2);` declaration or
    * `sort name(sort1 arg1, sorg2 arg2) = term;` function definition or
    * `Bool name(sort1 arg1, sorg2 arg2) <-> formula;` predicate definition or
    * `HP name ::= program;` program definition. */
  def declOrDef[_: P]: P[List[(Name,Signature)]] = P(
    NoCut(progDef).map(p => p::Nil)
    | NoCut(declPartList ~ ";")
    | NoCut(declPart ~ "=" ~ term ~ ";").map({case (id, sig, e) => (id, sig.copy(interpretation = Some(e)))::Nil})
    | NoCut(declPart ~ "<->" ~ formula ~ ";").map({case (id, sig, f) => (id, sig.copy(interpretation = Some(f)))::Nil})
  )

  private def namedTupleDo(ty1: Sort, n1: Option[Name], ty2: Sort, n2: Option[List[(Name, Sort)]]): (Sort, Option[List[(Name, Sort)]]) =
    (Tuple(ty1,ty2),
      n2 match {
        case Some(args) => Some((n1.getOrElse(throw ParseException("Either all or no arguments of function/predicate declarations should have names")),ty1) :: args)
        case None => if (n1.isEmpty) None else throw ParseException("Either all or no arguments of function/predicate declarations should have names")
      }
      )
  private def namedTuple(args: ((Sort, Option[Name]), (Sort, Option[List[(Name, Sort)]]))): (Sort, Option[List[(Name, Sort)]]) =
    namedTupleDo(args._1._1, args._1._2, args._2._1, args._2._2)
//  private def namedTuple(ty1: Sort, n1: Option[(String, Option[Int])], args: (Sort, Option[List[((String, Option[Int]), Sort)]])): (Sort, Option[List[(Name, Sort)]]) =
//    namedTupleDo(ty1, n1, args._1, args._2)
  private def namedArgs(ty1: Sort, n1: Option[Name], acc: Option[List[(Name, Sort)]]): Option[List[(Name, Sort)]] =
  n1 match {
    case Some(name) => Some((name,ty1) :: acc.getOrElse(Nil))
    case None => if (acc.isEmpty) None else throw ParseException("Either all or no arguments of function/predicate declarations should have names")
  }

  /** `sort name(sort1 arg1, sorg2 arg2)` single declaration part.*/
  //type Signature = (Option[Sort], Sort, Option[List[(Name, Sort)]], Option[Expression], Location)
  def declPart[_: P]: P[(Name,Signature)] = P(
    /* TODO: check that handling of arguments is right */
    sort ~~ blank ~~/ ident ~~ (
      ("(" ~ (sort ~~ (blank ~ ident).?).rep(sep=","./) ~ ")").
        map(xs =>
          ( xs.map(_._1).reduceRightOption(Tuple).getOrElse(Unit)
          , xs.zipWithIndex.foldRight(Nil: List[(Name,Sort)]){case (((sort, name),i),acc) =>
              (name.getOrElse(("_default",Some(i))), sort) :: acc}
          )
        )
      //| "".!.map(_ => (core.Unit,Some(Nil)))
    )
<<<<<<< HEAD
  ).map({case (ty,n,args) => (n, (Some(args._1), ty, Some(args._2), None, UnknownLocation))})
=======
  ).map({case (ty,n,args) => (Name(n._1,n._2), Signature(Some(args), ty, /*@todo names and sorts of arguments */ Some(Nil), None, UnknownLocation))})
>>>>>>> eba66012

  /** `sort nameA(sort1A arg1A, sorg2A arg2A), nameB(sort1B arg1B)` list declaration part.*/
  def declPartList[_: P]: P[List[(Name,Signature)]] = P(
    sort ~~ blank ~~/ (ident ~~ (
      ("(" ~ (sort ~~ (blank ~ ident).?).rep(sep=","./) ~ ")").
        map(xs => xs.map(_._1).reduceRightOption(Tuple).getOrElse(Unit))
        //| "".!.map(_ => (core.Unit,Some(Nothing)))
      )).rep(sep=","./)
  ).map({case (ty,decllist) => decllist.map({case (n,idx,args) => (Name(n,idx), Signature(Some(args), ty, Some(Nil), None, UnknownLocation))}).toList})

  /** `HP name ::= {program};` | `HG name ::= {program};` program definition. */
    //@todo better return type with ProgramConst/SystemConst instead of Name
  def progDef[_: P]: P[(Name,Signature)] = P(
    ("HP" | "HG") ~~ blank ~ ident ~ "::=" ~ ("{" ~ (NoCut(program) | odeprogram) ~ "}" /*| NoCut(program)*/) ~ ";".?
  ).map({case (s,idx,p) => (Name(s,idx), Signature(Some(Unit), Trafo, None, Some(p), UnknownLocation))})

  /** `ProgramVariables Real x; Real y,z; End.` parsed. */
  def programVariables[_: P]: P[Declaration] = P ("ProgramVariables" ~~ blank ~/
    //@todo retain location information
    //@todo how to ensure there is some whitespace between sort and baseVariable?
    (sort ~ ident ~ ("," ~ ident).rep ~ ";").map({case (ty,x,xs) => (xs.+:(x)).toList.map(v=>v->ty)})
      .rep.map(xs => Declaration(xs.flatten.map(x=>Name(x._1._1, x._1._2)->Signature(None,x._2,None,None,UnknownLocation)).toMap))
    ~ "End." )

  /** ImplicitDefinitions Real cos(Real x) ':= sin(x) * (x)'; Real sin(Real x) ':= -cos(x) * (x)'; End. */
  def implicitDefs[_: P]: P[Declaration] = {
    P("ImplicitDefinitions" ~~ blank ~/
      (declPart ~ "':=" ~ term ~ ";")
        .map{case ((fnName, fnNameNum), sig @ (Some(argSort), Real, Some(vars), None, loc), diff) =>
          val func = Function(fnName, fnNameNum, argSort, Real)
          AxIndex.implFuncDiffs(func) =
            DifferentialAxiomInfo(
              funcName = fnName,
              funcOf = FuncOf(func,
                              vars.map({case ((vnam,vidx),s) => Variable(vnam,vidx,s)})
                                  .reduceRightOption(Pair).getOrElse(Nothing)),
              diff = diff,
              theRecursor = FormulaTools.posOfTerm(diff, _.isInstanceOf[Differential]).map(_.pos)
            )
          Declaration(Map(
            (fnName, fnNameNum) -> sig
          ))
        }
      .rep.map(_.fold(Declaration(Map()))(_++_))
    ~ "End."
  )}

  /** `Problem  formula  End.` parsed. */
  def problem[_: P]: P[Formula] = P("Problem" ~~ blank ~/ formula ~ "End." )

  //@todo tactic needs tactic parser or skip ahead to End. and ask BelleParser.
  def tacticProof[_: P]: P[(Option[String],BelleExpr)] = P( "Tactic" ~~ blank ~ string.? ~ tactic ~/ "End.")


  // externals

  /** Explicit nonempty whitespace terminal from [[expParser]]. */
  def blank[_:P]: P[Unit] = expParser.blank

  /** parse a number literal from [[expParser]] */
  def number[_: P]: P[Number] = expParser.number
  /** parse an identifier from [[expParser]] */
  def ident[_: P]: P[(String,Option[Int])] = expParser.ident
  def string[_: P]: P[String] = expParser.string

  def baseVariable[_: P]: P[BaseVariable] = expParser.baseVariable

  /** term: Parses a dL term from [[expParser]]. */
  def term[_: P]: P[Term] = expParser.term

  /** formula: Parses a dL formula from [[expParser]]. */
  def formula[_: P]: P[Formula] = expParser.formula

  /** program: Parses a dL program from [[expParser]]. */
  def program[_: P]: P[Program] = expParser.program

  /** odeprogram: Parses an ode system from [[expParser]]. */
  def odeprogram[_: P]: P[Program] = expParser.odeprogram

  def tactic[_: P]: P[BelleExpr] = tacticParser.tactic
}<|MERGE_RESOLUTION|>--- conflicted
+++ resolved
@@ -138,8 +138,19 @@
 
   /** Functions and ProgramVariables block in any order */
   def allDeclarations[_: P]: P[Declaration] = P(
-    NoCut((programVariables | definitions | implicitDefs).rep).map(_.reduce(_++_))
+    NoCut(programVariables ~ definitions).map(p=>p._1++p._2) |
+    (definitions.? ~ programVariables.?).
+      map({case (a,b) => optjoin(a,b).getOrElse(Declaration(Map.empty))})
   )
+
+  private def optjoin(a: Option[Declaration], b: Option[Declaration]): Option[Declaration] = a match {
+    case None => b
+    case Some(d) => b match {
+      case None => a
+        //@todo complain about conflicting declarations
+      case Some(e) => Some(d++e)
+    }
+  }
 
   /** `Description "text".` parsed. */
   def description[_: P]: P[String] = P("Description" ~~ blank~/ string ~ "." )
@@ -191,22 +202,16 @@
   /** `sort name(sort1 arg1, sorg2 arg2)` single declaration part.*/
   //type Signature = (Option[Sort], Sort, Option[List[(Name, Sort)]], Option[Expression], Location)
   def declPart[_: P]: P[(Name,Signature)] = P(
-    /* TODO: check that handling of arguments is right */
     sort ~~ blank ~~/ ident ~~ (
       ("(" ~ (sort ~~ (blank ~ ident).?).rep(sep=","./) ~ ")").
         map(xs =>
-          ( xs.map(_._1).reduceRightOption(Tuple).getOrElse(Unit)
-          , xs.zipWithIndex.foldRight(Nil: List[(Name,Sort)]){case (((sort, name),i),acc) =>
-              (name.getOrElse(("_default",Some(i))), sort) :: acc}
-          )
+          (xs.map(_._1).reduceRightOption(Tuple).getOrElse(Unit)
+            //@todo ,xs.reduceRightOption(namedArgs)
+            )
         )
       //| "".!.map(_ => (core.Unit,Some(Nil)))
     )
-<<<<<<< HEAD
-  ).map({case (ty,n,args) => (n, (Some(args._1), ty, Some(args._2), None, UnknownLocation))})
-=======
   ).map({case (ty,n,args) => (Name(n._1,n._2), Signature(Some(args), ty, /*@todo names and sorts of arguments */ Some(Nil), None, UnknownLocation))})
->>>>>>> eba66012
 
   /** `sort nameA(sort1A arg1A, sorg2A arg2A), nameB(sort1B arg1B)` list declaration part.*/
   def declPartList[_: P]: P[List[(Name,Signature)]] = P(
