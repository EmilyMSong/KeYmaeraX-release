package edu.cmu.cs.ls.keymaerax.pt

import java.io.{BufferedWriter, FileWriter, Writer}

import edu.cmu.cs.ls.keymaerax.bellerophon.PosInExpr
import edu.cmu.cs.ls.keymaerax.btactics.ExpressionTraversal.{ExpressionTraversalFunction, StopTraversal}
import edu.cmu.cs.ls.keymaerax.btactics.{AxiomInfo, DerivedRuleInfo, ExpressionTraversal}
import edu.cmu.cs.ls.keymaerax.core.{DotFormula, _}
import edu.cmu.cs.ls.keymaerax.pt.IsabelleConverter.{ID,ISABELLE_IDS,IDEnum,IDLeft,IDRight,IDUnit,Irule,Isequent}
import org.apache.logging.log4j.scala.Logging

/**
  * Convert proof terms to sublanguage + syntax used by Isabelle formalization
  * Created by bbohrer on 10/19/17.
  * @see [[ProofChecker]]
  * @author Brandon Bohrer
  */
object IsabelleConverter extends Logging {

  val idtype = "myvars"
  val unittype = "Unit"

  sealed abstract class ID {}
  case class IDEnum(x:String) extends ID
  case class IDUnit() extends ID
  case class IDLeft(child:ID, ltype:String = idtype, rtype:String = idtype) extends ID
  case class IDRight(child:ID, ltype:String = idtype, rtype:String = idtype) extends ID

  type Isequent = (List[Iformula],List[Iformula])
  type Irule = (List[Isequent],Isequent)

  // Keep this in sync with the code generation in Isabelle proof. If the number of IDs is too small then we can't export
  // the proof term, if it's too big then proof checking gets progressively slower
  val ISABELLE_IDS:Seq[String] = Seq(
    "i1","i2","i3","i4","i5","i6","i7","i8","i9","i10","i11","i12","i13","i14","i15","i16","i17","i18","i19","i20"/*,
    "i21","i22","i23","i24","i25","i26","i27","i28","i29","i30","i31","i32","i33","i34","i35","i36","i37","i38","i40"*/
  )

  def detuple(t:Term):List[Term] = {
    t match {
      case Pair(l,r) => detuple(l) ++ detuple(r)
      case Nothing => List()
      case _ => List(t)
    }
  }
}

object IDMap extends Logging {
  val axiomIds = IDMap(
    // VAR MAP
    Map((("x_",None), "i1"), (("y_",None), "i2"), (("v_",None), "i1"), (("t_",None),"i2"), (("s_",None),"i3")),

    // FUN FUNL MAP
    // @TODO: Preload with some functionals too
    Map((Left("f"),"i1"), (Left("g"),"i2"),(Left("s"),"i1"),(Left("t"),"i2"),(Left("ctxT"),"i3"),(Left("ctx_"),"i3"), (Left("c"),"i1"), (Left("c_"),"i2"),
      (Right("f"),"i1"), (Right("g"),"i2"), (Right("f_"),"i1"), (Right("g_"),"i2")),

    // PROP MAP
    Map(("p","i1"),("q","i2"),("ctxF_","i1"),("ctx_","i3"),("p_","i1"),("q_","i2")),
    //@TODO: Left is argumented, right is unit, double-check please
    // CON PRED MAP
    Map((Left("p_"),"i1"),(Left("q_"),"i2"),(Left("J"),"i1"), (Left("ctx_"),"i3"),
      (Right("p_"),"i1"),(Right("q_"),"i2"),(Right("P"),"i1"),(Right("p"),"i1"), (Right("q"),"i2") , (Right("r"),"i3")),
    Map(("a","i1"),("b","i2"),("a_","i1"),("b_","i2")),
    Map(("c","i1"),("c_","i1"),("d","i2"),("e","i3"),("a_","i1"), ("a","i1")),
    ISABELLE_IDS.length,
    ISABELLE_IDS.length,
    3, // next Id for var
    3,// next Id for fun
    2,// next Id for pred
    2,// next Id for con
    2,// next Id for prog
    3// next Id for ode
  )

  val empty:IDMap = axiomIds

  def ofSequent(seq:Sequent,acc:IDMap):IDMap = {
    seq.succ.foldLeft(seq.ante.foldLeft(acc)((acc,f) => ofFormula(f,acc)))((acc,f) => ofFormula(f,acc))
  }

  def ofProvable(pr:Provable,acc:IDMap):IDMap = {
    pr.subgoals.foldLeft(ofSequent(pr.conclusion,acc))((acc,seq) => ofSequent(seq,acc))
  }

  private class Trans(var pos:IDMap) extends ExpressionTraversalFunction() {

      override def preP(p: PosInExpr, e: Program): Either[Option[StopTraversal], Program] = {
        e match {
          case ProgramConst(name) => pos = pos.addProg(name)
          case DifferentialProgramConst(name,_) => pos = pos.addDiffProg(name)
          case _ =>
        }
        Left(None)
      }

      override def preT(p: PosInExpr, e: Term): Either[Option[StopTraversal], Term] = {
        e match {
          case FuncOf(Function(name,_,_,_,_),arg) => pos = pos.addFunc(name,IsabelleConverter.detuple(arg).length)
          case BaseVariable(name,ind,_) => pos = pos.addVar(name,ind)
          case DifferentialSymbol(BaseVariable(name,ind,_)) => pos.addVar(name,ind)
          case _ =>
        }
        Left(None)
      }

      override def preF(p: PosInExpr, e: Formula): Either[Option[StopTraversal], Formula] = {
        e match {
          case PredOf(Function(name, _, _, _, _), arg) => pos = pos.addPred(name,IsabelleConverter.detuple(arg).length)
          case PredicationalOf(Function(name, _, _, _, _), arg) => pos.addCon(name)
          case UnitPredicational(name, _) => pos.addUnitPred(name)
          case _ =>
        }
        Left(None)
      }
    }

  def ofFormula(f:Formula,acc:IDMap):IDMap = {
    val tr = new Trans(acc)
    ExpressionTraversal.traverse(tr, f)
    tr.pos
  }

  def ofTerm(f:Term,acc:IDMap):IDMap = {
    val tr = new Trans(acc)
    ExpressionTraversal.traverse(tr, f)
    tr.pos
  }

  def ofProgram(f:Program,acc:IDMap):IDMap = {
    val tr = new Trans(acc)
    ExpressionTraversal.traverse(tr, f)
    tr.pos
  }

  def ofExp(e:Expression,acc:IDMap):IDMap = {
    e match {
      case t:Term => ofTerm(t,acc)
      case p:Program => ofProgram(p,acc)
      case f:Formula => ofFormula(f,acc)
    }
  }

  def ofFunc(name:String, arg:Term, repl:Expression, acc:IDMap):IDMap = {
    val arity = IsabelleConverter.detuple(arg).length
    ofExp(repl,ofExp(arg,acc)).addFunc(name,arity)
  }

  def ofFuncl(name:String, repl:Expression, acc:IDMap):IDMap = {
    ofExp(repl,acc).addFuncl(name)
  }

  def ofPred(name:String, arg:Term, repl:Expression, acc:IDMap):IDMap = {
    val arity = IsabelleConverter.detuple(arg).length
    ofExp(repl,ofExp(arg,acc)).addPred(name,arity)
  }

  def ofUnitPred(name:String,  repl:Expression, acc:IDMap):IDMap = {
    ofExp(repl,acc).addUnitPred(name)
  }

  def ofCon(name:String, arg:Formula, repl:Expression, acc:IDMap):IDMap = {
    ofExp(repl,ofExp(arg,acc)).addCon(name)
  }

  def ofProg(name:String, repl:Expression, acc:IDMap):IDMap = {
    ofExp(repl,acc).addProg(name)
  }

  def ofDiffConst(name:String, repl:Expression, acc:IDMap):IDMap = {
    ofExp(repl,acc).addDiffProg(name)
  }

  def ofSubst(us:USubst,acc:IDMap):IDMap = {
    us.subsDefsInput.map({case SubstitutionPair(what,repl) => (what,repl)}).foldLeft(acc){
      case (acc,(FuncOf(Function(name,_,_,_,_),arg),repl)) => ofFunc(name,arg,repl,acc)
      case (acc,(PredOf(Function(name,_,_,_,_),arg),repl)) => ofPred(name,arg,repl,acc)
      case (acc,(PredicationalOf(Function(name,_,_,_,_),arg),repl)) => ofCon(name,arg,repl,acc)
      case (acc,(UnitPredicational(name,arg),repl)) => ofUnitPred(name,repl,acc)
      case (acc,(ProgramConst(name),repl)) => ofProg(name,repl,acc)
      // Isabelle formalization doesn't have games, so collapse it all to systems anyway
      case (acc,(SystemConst(name),repl)) => ofProg(name,repl,acc)
      case (acc,(DifferentialProgramConst(name,_),repl)) => ofDiffConst(name,repl,acc)
      case (acc,(UnitFunctional(name,_,_),repl)) =>
//        println("Translating functional replaced with: " + repl)
        ofFuncl(name,repl,acc)
      case (x,y) => {
        logger.trace(s"$x, $y")
        val 2 = 1 + 1
        ???
      }
    }
  }

  def ofProofTerm(pt:ProofTerm, acc:IDMap):IDMap = {
    pt match {
      case FOLRConstant(f) => ofFormula(f,acc)
      case RuleApplication(child, ruleName, subgoal, sequentPositions, expArgs) =>
        expArgs.foldLeft(ofProofTerm(child,acc))((acc,exp) => ofExp(exp,acc))
      case RuleTerm(name: String) =>
        val r : Provable =
          try { Provable.rules(name) }
          catch {
            case _ : NoSuchElementException =>
              try {
                DerivedRuleInfo.allInfo.find(info => info.codeName.toLowerCase() == name.toLowerCase()).get.provable.underlyingProvable
              } catch {
                case e : NoSuchElementException => logger.warn("Couldn't find rule: " + name, e)
                  throw e
              }
          }
        ofProvable(r,acc)
      case UsubstProvableTerm(child: ProofTerm, substitution: USubst) =>
        ofSubst(substitution,ofProofTerm(child,acc))
      case AxiomTerm(name: String) => ofFormula(AxiomInfo(name).formula,acc)
      case ForwardNewConsequenceTerm(child: ProofTerm, newConsequence: Sequent, rule: Rule) =>
        ofSequent(newConsequence,ofProofTerm(child,acc))
      case ProlongationTerm(child: ProofTerm, prolongation: ProofTerm) =>
        ofProofTerm(child,ofProofTerm(prolongation,acc))
      case StartProof(phi:Sequent) =>
        ofSequent(phi,acc)
      case Sub(child:ProofTerm, sub:ProofTerm, idx: Int) =>
        ofProofTerm(child,ofProofTerm(sub,acc))
      case NoProof() => throw ConversionException("Found subterm with NoProof()")
    }
  }
}

// @TODO: use detailed maps correctly throughout rest of ocode
// @TODO: Minimize size of types used
// @TODO: automatically consider both arity and number of symbols for determining type size
case class IDMap(varMap:Map[(String,Option[Int]),String],
                 /* Functions, Functionals */
                 funMap:Map[Either[String,String],String],
                 predMap:Map[String,String],
                 /* Contexts, Predicationals? */
                 conMap:Map[Either[String,String],String],
                 progMap:Map[String,String],
                 odeMap:Map[String,String],
                 fArity:Int,
                 pArity:Int,
                 maxVar:Int,
                 maxFun:Int,
                 maxPred:Int,
                 maxCon:Int,
                 maxProg:Int,
                 maxOde:Int) {
  def addVar(name:String, ind:Option[Int]):IDMap = {
    if(varMap.contains((name,ind))) { this }
    else if(maxVar < ISABELLE_IDS.size) {
      IDMap(varMap.+(((name,ind),ISABELLE_IDS(maxVar))),funMap,predMap,conMap,progMap,odeMap,fArity,pArity,maxVar+1,maxFun,maxPred,maxCon,maxProg,maxOde)
    } else {
      throw ConversionException("Need more Isabelle identifiers, not enough to convert variable identifier: " + name)
    }
  }

  def addProg(name:String):IDMap = {
    if(progMap.contains(name)) { this }
    else if(maxProg < ISABELLE_IDS.size) {
      IDMap(varMap,funMap,predMap,conMap,progMap.+((name,ISABELLE_IDS(maxProg))),odeMap,fArity,pArity,maxVar,maxFun,maxPred,maxCon,maxProg+1,maxOde)
    } else {
      throw ConversionException("Need more Isabelle identifiers, not enough to convert program identifier: " + name)
    }
  }

  def addDiffProg(name:String):IDMap = {
    if(odeMap.contains(name)) { this }
    else if(maxOde < ISABELLE_IDS.size) {
      IDMap(varMap,funMap,predMap,conMap,progMap,odeMap.+((name,ISABELLE_IDS(maxOde))),fArity,pArity,maxVar,maxFun,maxPred,maxCon,maxProg,maxOde+1)
    } else {
      throw ConversionException("Need more Isabelle identifiers, not enough to convert differential program identifier: " + name)
    }
  }

  def addUnitPred(name:String):IDMap = {
    if(conMap.contains(Right(name))) { this }
    else if(maxCon < ISABELLE_IDS.size) {
      IDMap(varMap,funMap,predMap,conMap.+((Right(name),ISABELLE_IDS(maxCon))),progMap,odeMap,fArity,pArity,maxVar,maxFun,maxPred,maxCon+1,maxProg,maxOde)
    } else {
      throw ConversionException("Need more Isabelle identifiers, not enough to convert nullary predicational identifier: " + name)
    }
  }

  def addCon(name:String):IDMap = {
    if(conMap.contains(Left(name))) { this }
    else if(maxCon  < ISABELLE_IDS.size) {
      IDMap(varMap,funMap,predMap,conMap.+((Left(name),ISABELLE_IDS(maxCon))),progMap,odeMap,fArity,pArity,maxVar,maxFun,maxPred,maxCon+1,maxProg,maxOde)
    } else {
      throw ConversionException("Need more Isabelle identifiers, not enough to convert unary predicational identifier: " + name)
    }
  }

  def addFunc(name:String, arity:Int):IDMap = {
    if(funMap.contains(Left(name))) {
      this
    } else if(maxFun < ISABELLE_IDS.size) {
      IDMap(varMap,funMap.+((Left(name),ISABELLE_IDS(maxFun))),predMap,conMap,progMap,odeMap,fArity.max(arity),pArity,maxVar,maxFun+1,maxPred,maxCon,maxProg,maxOde)
    } else {
      throw ConversionException("Need more Isabelle identifiers, not enough to convert function identifier: " + name)
    }
  }

  def addFuncl(name:String):IDMap = {
    if(funMap.contains(Right(name))) {
      this
    } else if(maxFun < ISABELLE_IDS.size) {
      IDMap(varMap,funMap.+((Right(name),ISABELLE_IDS(maxFun))),predMap,conMap,progMap,odeMap,fArity,pArity,maxVar,maxFun+1,maxPred,maxCon,maxProg,maxOde)
    } else {
      throw ConversionException("Need more Isabelle identifiers, not enough to convert functional identifier: " + name)
    }
  }

  def addPred(name:String, arity:Int):IDMap = {
    if(predMap.contains(name)) {
      this
    } else if(predMap.size < ISABELLE_IDS.size) {
      IDMap(varMap,funMap,predMap.+((name,ISABELLE_IDS(maxPred))),conMap,progMap,odeMap,fArity,pArity.max(arity),maxVar,maxFun,maxPred+1,maxCon,maxProg,maxOde)
    } else {
      throw ConversionException("Need more Isabelle identifiers, not enough to convert predicate identifier: " + name)
    }
  }
}
//case class IRat(num:Number,den:Number)

case class ConversionException(msg:String) extends Exception {
  override def toString:String = {"ConversionException: " + msg}
}

sealed trait Itrm {}

case class IVar(id:ID) extends Itrm {}
case class IDiffVar(id:ID) extends Itrm {}
case class IConst(int:Int,sm:SymMode=NonSubst()) extends Itrm {}
case class IFunction(f:ID, args:List[Itrm]) extends Itrm {}
case class IFunctional(f:ID) extends Itrm {}
case class IPlus(left:Itrm, right:Itrm) extends Itrm {}
case class ITimes(left:Itrm, right:Itrm) extends Itrm {}
case class IDifferential(child:Itrm) extends Itrm {}

sealed trait IODE {}
case class IOVar(id:ID, sp:Ispace) extends IODE {}
case class IOSing(x:ID, t:Itrm) extends IODE {}
case class IOProd(left:IODE,right:IODE) extends IODE {}

sealed trait Ihp {}
case class IPvar(id:ID) extends Ihp {}
case class IAssign(id:ID, t:Itrm) extends Ihp {}
case class IAssignRand(id:ID) extends Ihp {}
case class IDiffAssign(id:ID, t:Itrm) extends Ihp {}
case class ITest(child:Iformula) extends Ihp {}
case class IEvolveODE(ode:IODE, con:Iformula) extends Ihp {}
case class IChoice(left:Ihp,right:Ihp) extends Ihp {}
case class ISequence(left:Ihp,right:Ihp) extends Ihp {}
case class ILoop(child:Ihp) extends Ihp {}

sealed trait Iformula {}
case class IGeq(left:Itrm, right:Itrm) extends Iformula {}
case class IProp(id:ID, args:List[Itrm]) extends Iformula {}
case class INot(child:Iformula) extends Iformula {}
case class IAnd(left:Iformula,right:Iformula) extends Iformula {}
case class IExists(x:ID, child:Iformula) extends Iformula {}
case class IDiamond(prog:Ihp, post:Iformula) extends Iformula {}
case class IInContext(id:ID, child:Iformula) extends Iformula {}

object IaxiomaticRule {
  def apply(n:String):IaxiomaticRule = {
    n match {
      case "CT" => ICT()
      case "CQ equation congruence" => ICQ()
      case "CE congruence" => ICE()
      case "goedel" => IG()
      case "monb" => Imonb()
      case _ =>
        throw ConversionException("Unrecognized axiomatic rule: " + n)
    }
  }
}
sealed trait IaxiomaticRule {}
case class ICT() extends IaxiomaticRule {}
case class ICQ() extends IaxiomaticRule {}
case class ICE() extends IaxiomaticRule {}
case class IG() extends IaxiomaticRule {}
case class Imonb() extends IaxiomaticRule {}

//object IruleApp {}
sealed trait IruleApp {}
case class IURename(what:ID,repl:ID) extends IruleApp {}
case class IApplyRrule(r:Irrule, i:Int) extends IruleApp {}
case class IApplyLrule(r:Ilrule, i:Int) extends IruleApp {}
case class ICloseId(i:Int,j:Int) extends IruleApp {}
case class ICohide2(i:Int,j:Int) extends IruleApp {}
case class ICut(f:Iformula) extends IruleApp {}
case class IDIGeqSchema(o:IODE, t1:Itrm, t2:Itrm) extends IruleApp {}

sealed trait Ilrule {}
case class IHideL() extends Ilrule {}
case class IImplyL() extends Ilrule {}
case class IAndL() extends Ilrule {}
//@TODO: These are different from the KyX rule
case class IEquivForwardL() extends Ilrule{}
case class IEquivBackwardL() extends Ilrule{}

case class IEquivL() extends Ilrule{}
case class INotL() extends Ilrule {}
case class ICutLeft(f:Iformula) extends Ilrule {}
case class IBRenameL(what:ID,repl:ID) extends Ilrule {}

sealed trait Irrule {}
case class ICutRight(f:Iformula)   extends Irrule {}
case class IImplyR() extends Irrule {}
case class IAndR() extends Irrule {}
case class IHideR() extends Irrule {}
// @TODO: CohideRR
case class ICohideR() extends Irrule {}
case class ICohideRR() extends Irrule {}
case class ITrueR() extends Irrule {}
case class IEquivR() extends Irrule {}
case class IEquivifyR() extends Irrule {}
case class ICommuteEquivR() extends Irrule {}
case class ISkolem() extends Irrule {}
case class IBRenameR(what:ID,repl:ID) extends Irrule {}

object Iaxiom extends Logging {
  def apply(n:String):Iaxiom = {
    n match {
      case "(+)'" => IAdPlus()
      case "(*)'" => IAdMult()
      //@TODO: These names are all wrong; update them
      case "[*]" => IAloopIter()
      case "I induction" => IAI()
      case "[?] test" => IAtest()
      case "[] box" => IAbox()
      case "[++] choice" => IAchoice()
      case "K modal modus ponens" => IAK()
      case "V vacuous" => IAV()
      case "[:*] assign nondet" => IAassignany()
      case "[:=] assign" => IAassign()
      case "[':=] differential assign" => IAdassign()
      case "x' derive var" => IAdvar()
      case "c()' derive constant fn" => IAdConst()
      case "DW differential weakening" => IADW()
      case "DE differential effect" => IADE()
      case "DC differential cut" => IADC()
      case "DS differential solve" => IADS()
      //@TODO: specialize based on shape of differential formula
      case "DI differential invariant" =>
        throw ConversionException("Needed to convert proof using general-case DI to specific-case DI but didn't")
        //IADIGeq() // e.g. IADIGr()
      case "G goedel" => {
        val 2 = 1 + 1
        logger.fatal("Encountered goedel axiom, thought it should be rule")
        ???
      }
      case "<-> reflexive" => IAEquivReflexive()
      case "DE differential effect (system)" => IADiffEffectSys()
      case "all instantiate" => IAallInst()
      case "[:=] assign equality" => IAassignEq()
      case "-' derive minus" => IAdMinus()
      case "const formula congruence" => IAconstFcong()
      case "[;] compose" => IAcompose()
      case "-> self" => IAImpSelf()
      case "[] split" => IABoxSplit()
      case "' linear" => IADiffLinear()
      case "all eliminate" => IAAllElim()
      case "= commute" => IAEqualCommute()
      case ">=' derive >=" => {
        val 2 = 1 + 1
        throw ConversionException("Needed to convert proof using DifferentialFormula to one that doesn't, but didn't")
      }
    }
  }
}

sealed trait Iaxiom {}
case class IAloopIter() extends Iaxiom {}
case class IAI() extends Iaxiom {}
case class IAtest() extends Iaxiom {}
case class IAbox() extends Iaxiom {}
case class IAchoice() extends Iaxiom {}
case class IAK() extends Iaxiom {}
case class IAV() extends Iaxiom {}
case class IAassign() extends Iaxiom {}
case class IAassignany() extends Iaxiom {}
case class IAdassign() extends Iaxiom {}
case class IAdvar() extends Iaxiom {}

case class IAdConst() extends Iaxiom {}
case class IAdPlus() extends Iaxiom {}
case class IAdMult() extends Iaxiom {}
case class IADW() extends Iaxiom {}
case class IADE() extends Iaxiom {}
case class IADC() extends Iaxiom {}
case class IADS() extends Iaxiom {}
case class IADIEq() extends Iaxiom {}
/*case class IADIGeq() extends Iaxiom {}
case class IADIGr() extends Iaxiom {}*/
case class IADG() extends Iaxiom {}
case class IAEquivReflexive() extends Iaxiom {}
case class IADiffEffectSys() extends Iaxiom {}

//case class IADILeq() extends Iaxiom {}
case class IAAllElim() extends Iaxiom {}
case class IADiffLinear() extends Iaxiom {}
case class IABoxSplit() extends Iaxiom {}
case class IAImpSelf() extends Iaxiom {}
case class IAcompose() extends Iaxiom {}
case class IAconstFcong() extends Iaxiom {}
case class IAassignEq() extends Iaxiom {}
case class IAdMinus() extends Iaxiom {}
case class IAallInst() extends Iaxiom {}
case class IAEqualCommute() extends Iaxiom {}


sealed trait Ispace {}
case class IAllSpace() extends Ispace{}
case class INBSpace(id:String) extends Ispace{}


/* @TODO: Represent this type magic in Scala or in generated code as necessary
  SFunctions       :: "'a ⇀ ('a + 'c, 'c) trm"
  SFuncls          :: "'a ⇀ ('a, 'c) trm"
  SPredicates      :: "'c ⇀ ('a + 'c, 'b, 'c) formula"
  SContexts        :: "'b ⇀ ('a, 'b + unit, 'c) formula"
  SPrograms        :: "'c ⇀ ('a, 'b, 'c) hp"
  SODEs            :: "'c ⇀ ('a, 'c) ODE"
*/
case class Isubst(
SFunctions:List[Option[Itrm]],
SFuncls:List[Option[Itrm]],
SPredicates:List[Option[Iformula]],
SContexts:List[Option[Iformula]], SPrograms:List[Option[Ihp]],
SODEs:List[Option[IODE]],
// NB: code-generated proof checker supports different spaces for different (and even same) ode identifier,
// but we don't need that yet
SSpace:Ispace)

sealed trait Ipt {}
case class IFOLRConstant(f:Iformula) extends Ipt {}
case class IRuleApplication (child:Ipt, ra:IruleApp,branch:Int) extends Ipt {}
case class IAxRule(ar:IaxiomaticRule) extends Ipt {}
case class IPrUSubst(child:Ipt, sub:Isubst) extends Ipt {}
case class IAx(ax:Iaxiom) extends Ipt {}
case class IFNC(child:Ipt, seq:Isequent,ra:IruleApp) extends Ipt {}
case class IPro(child:Ipt,pro:Ipt) extends Ipt {}
case class IStart(seq:Isequent) extends Ipt {}
case class ISub(child:Ipt, sub:Ipt, branch:Int) extends Ipt {}


abstract sealed class SymMode {
  def base:SymMode
  def isDefun:Boolean = {
    this match {
      case Defun(_) => true
      case Depred(sm) => sm.isDefun
      case BananaODE(sm) => sm.isDefun
      case _ => false
    }
  }
  def isDepred:Boolean = {
    this match {
      case Defun(sm) => sm.isDepred
      case BananaODE(sm) => sm.isDepred
      case Depred(sm) => true
      case _ => false
    }
  }
  def isBananaODE:Boolean = {
    this match {
      case BananaODE(sm) => true
      case Defun(sm) => sm.isBananaODE
      case Depred(sm) => sm.isBananaODE
      case _ => false
    }
  }

}

case class NonSubst() extends SymMode {
  def base = this
}
case class BananaODE(sm:SymMode) extends SymMode {
  def base = sm.base
}
case class Defun(sm:SymMode) extends SymMode {
  def base = sm.base
}
case class Depred(sm:SymMode) extends SymMode {
  def base = sm.base
}
case class DefunSubst() extends SymMode {
  def base = this
}
case class DepredSubst() extends SymMode {
  def base = this
}
case class FunSubst() extends SymMode {
  def base = this
}
case class ConSubst() extends SymMode {
  def base = this
}

class IsabelleConverter(pt:ProofTerm) extends Logging {


  val m:IDMap = IDMap.ofProofTerm(pt, IDMap.empty)



  private def padArgs(terms: List[Term], n: Int):List[Term] = {
    val length = terms.length
    List.tabulate(n)(i => if(i < length) {terms(i)} else Number(0))
  }

  def apply(name:String,seqPos:Seq[SeqPos],expArgs:Seq[Expression]):IruleApp = {
    (name, seqPos.toList, expArgs.toList) match {
      // @TODO: Get the names for everything
      case ("Uniform Renaming", _, BaseVariable(n1,ind1,_) :: BaseVariable(n2,ind2,_) :: Nil) =>
        IURename(IDEnum(m.varMap((n1,ind1))),IDEnum(m.varMap((n2,ind2))))
      case ("Close", (a:AntePos)::(s:SeqPos)::Nil, _) => ICloseId(a.getIndex,s.getIndex)
      case ("cut", _, (f:Formula) :: Nil) => ICut(apply(f,NonSubst()))
      case ("CoHide2", (a:AntePos) :: (s:SuccPos) :: Nil, _) => ICohide2(a.getIndex,s.getIndex)


      case ("cut Left", (a:AntePos) :: Nil, (f:Formula) :: Nil) => IApplyLrule(ICutLeft(apply(f,NonSubst())), a.getIndex)
      case ("Not Left", (a:AntePos)::Nil, _) => IApplyLrule(INotL(),a.getIndex)
      case ("Imply Left", (a:AntePos)::Nil, _) => IApplyLrule(IImplyL(),a.getIndex)
      case ("And Left", (a:AntePos)::Nil, _) => IApplyLrule(IAndL(),a.getIndex)
      case ("Equiv Left", (a:AntePos)::Nil, _) => IApplyLrule(IEquivL(),a.getIndex)
      case ("Equiv Left1", (a:AntePos)::Nil, _) => IApplyLrule(IEquivForwardL(),a.getIndex)
      case ("Equiv Left2", (a:AntePos)::Nil, _) => IApplyLrule(IEquivBackwardL(),a.getIndex)
      case ("HideLeft", (a:AntePos)::Nil, _) => IApplyLrule(IHideL(),a.getIndex)
      case ("Bound Renaming", (a:AntePos) :: Nil, BaseVariable(n1,ind1,_) :: BaseVariable(n2,ind2,_) :: Nil) =>
        IApplyLrule(IBRenameL(IDEnum(m.varMap((n1,ind1))),IDEnum(m.varMap((n2,ind2)))), a.getIndex)

      case ("cut Right", (s:SuccPos) :: Nil, (f:Formula) :: Nil) => IApplyRrule(ICutRight(apply(f,NonSubst())), s.getIndex)
      case ("Imply Right", (s:SuccPos)::Nil, _) => IApplyRrule(IImplyR(), s.getIndex)
      case ("CoHideRight", (s:SuccPos)::Nil, _) => IApplyRrule(ICohideRR(), s.getIndex)
      case ("Cohide Right 2", (s:SuccPos)::Nil, _) => IApplyRrule(ICohideR(), s.getIndex)
      case ("CloseTrue", (s:SuccPos)::Nil, _) => IApplyRrule(ITrueR(), s.getIndex)
      case ("Equiv Right", (s:SuccPos)::Nil, _) => IApplyRrule(IEquivR(), s.getIndex)
      case ("EquivifyRight", (s:SuccPos)::Nil, _) => IApplyRrule(IEquivifyR(), s.getIndex)
      case ("CommuteEquivRight", (s:SuccPos)::Nil, _) => IApplyRrule(ICommuteEquivR(), s.getIndex)
      case ("All Right", (s:SuccPos)::Nil, _) => IApplyRrule(ISkolem(), s.getIndex)
      case ("And Right", (s:SuccPos)::Nil, _) => IApplyRrule(IAndR(), s.getIndex)
      case ("HideRight", (s:SuccPos)::Nil, _) => IApplyRrule(IHideR(), s.getIndex)
      case ("Skolemize", (s:SuccPos)::Nil, _) => IApplyRrule(ISkolem(), s.getIndex)
      case ("Bound Renaming", (s:SuccPos) :: Nil, BaseVariable(n1,ind1,_) :: BaseVariable(n2,ind2,_) :: Nil) =>
        IApplyRrule(IBRenameR(IDEnum(m.varMap((n1,ind1))),IDEnum(m.varMap((n2,ind2)))), s.getIndex)
      case _ =>
        throw ConversionException("Unrecognized non-axiomatic rule: " + name + ","  + seqPos.toList +", " + expArgs.toList)
    }
  }

  private def sortSubs[T](seq:Seq[(Expression,Expression)], f:(Expression => String), g:((Expression,Expression) => T)):List[(String,T)] = {
    val withKeys = seq.map({case (ns,e) => (ns,e,f(ns))})
    val s1 = withKeys.sortBy({case (ns,e,key) => key})
    val s2 = s1.map{case (ns,e,i) => (i,g(ns,e))}.toList
    s2
    /*def undentify(xs:List[(Expression,Expression,String)],ys:List[String]):List[(String,Expression] = {
      (xs,ys) match {
        case ((_,rep,where)::xss,here::yss) if (where == here) =>
          rep::undentify(xss,yss)
        case ((_,rep,where)::xss,here::yss) if (where != here) =>
          Number(0)::undentify(xs,yss)
        case (Nil,x::xs) => Number(0)::undentify(Nil,xs)
        case (Nil,Nil) => Nil
      }
    }*/
    //val s2 = undentify(s1.toList, ISABELLE_IDS.toList)
    //val s3 = s2.map(g)

  }


  var subst_so_far = 0
  // @TODO: Surely has type issues
  // @TODO: Have to ensure identifier renaming preserves choice of reserved identifiers in axioms/axiomatic rules
  def apply(sub:USubst, defun:Boolean=false , depred:Boolean=false,space:Ispace = IAllSpace()):Isubst = {
    /*if(defun)
      println("DEFUN")
    else
      println("NO-DEFUN")

    println("This sub ("+subst_so_far+"): " + sub)*/
    subst_so_far = subst_so_far + 1

    def extendSub[T](l:List[(String,T)],ids:List[String] = ISABELLE_IDS.toList):List[Option[T]] = {
      (l, ids) match {
        case ((i,x)::ls,id::idss) =>
          if(i == id) { Some(x) :: extendSub(ls,idss)}
          else { None :: extendSub(l, idss)}
        case (Nil, id::idss) => None :: extendSub(Nil,idss)
        case (Nil, Nil) => Nil
        case (a::b, Nil) =>
          logger.fatal("wot")
          ???
      }
    }
    val pairs = sub.subsDefsInput.map({case SubstitutionPair(what,repl) => (what,repl)})
    val (fun, t1) =
      if (defun) {
        pairs.partition({ case (_: FuncOf, _) => true case (_ : UnitFunctional, _) => true case _ => false })
      } else {
        pairs.partition({ case (_: FuncOf, _) => true case _ => false })
      }
    val (pred, t2) = if (depred) {
      t1.partition({ case (_: PredOf, _) => true case (_ : UnitPredicational, _) => true case _ => false })
    } else {
      t1.partition({ case (_: PredOf, _) => true case _ => false })
    }
    val (con, t3) =
      if(depred) {
        t2.partition({ case (_: PredicationalOf, _) => true case _ => false })
      } else {
        t2.partition({ case (_: PredicationalOf, _) => true case (_: UnitPredicational, _) => true case _ => false })
      }
    val (prog, t4) = t3.partition({case (_: ProgramConst, _) => true case (_:SystemConst, _) => true case _ => false})
    val (ode, t5) = t4.partition({case (_: DifferentialProgramConst, _) => true case _ => false})
    val (unitFun, t6) =
      if (defun)  {
        t5.partition(_ => false)
      } else {
        t5.partition({ case (_: UnitFunctional, _) => true case _ => false })
      }
    if(unitFun.exists({case (_,FuncOf(Function("V",_,_,_,_),_)) => true case _ => false})) {
      val 2 = 1 + 1
    }
    assert(t6.isEmpty, "Forgot to handle symbols in substitution: " + t6)
    // @TODO: Need to insert lefts/rights in ids on RHS
    val res =
    Isubst(
      // @TODO: This probably breaks if you have functions and functionals in the same substitution
      extendSub(sortSubs(fun, {case FuncOf(Function(name,_,_,_,_),_) => m.funMap(Left(name)) case UnitFunctional(name,_,_) => m.funMap(Right(name))},
        {case (_:UnitFunctional ,e:Term)=> apply(e, sm = if(defun)DefunSubst() else FunSubst()) case (_:FuncOf,e:Term) => apply(e, sm = FunSubst())})),
      extendSub(sortSubs(unitFun, {case UnitFunctional(name,_,_) => m.funMap(Right(name))}, {case (_,e:Term) => apply(e,NonSubst())})),
      // @TODO: Not clear what mode
      extendSub(sortSubs(pred, {case PredOf(Function(name,_,_,_,_),_) => m.predMap(name) case UnitPredicational(name, _) => m.conMap(Right(name))},
        {
          case (_:PredOf,e:Formula) => apply(e, FunSubst())
          case (_:UnitPredicational,e:Formula) => apply(e, if(depred)DepredSubst() else FunSubst())
        })),
      extendSub(sortSubs(con, {case PredicationalOf(Function(name,_,_,_,_),_) => m.conMap(Left(name)) case UnitPredicational(name, _) => m.conMap(Right(name))}, {case (_,e:Formula) => apply(e, sm=ConSubst())})),
      extendSub(sortSubs(prog, {case ProgramConst(name) =>  m.progMap(name) case SystemConst(name) =>  m.progMap(name)}, {case (_,e:Program) => apply(e,NonSubst())})),
      extendSub(sortSubs(ode, {case DifferentialProgramConst(name,_) =>  m.odeMap(name)}, {case (_,e:DifferentialProgram) => apply(e,NonSubst())})),
      space)
    res
  }

  private def rulePoses(r:Rule):List[SeqPos] = {
   r match {
     case pr:PositionRule => List(pr.pos)
     case Close(a,s) => List(a,s)
     case CoHide2(a,s) => List(a,s)
     case CutLeft(f,a) => List(a)
     case CutRight(f,s) => List(s)
     case ExchangeRightRule(s1,s2) => List(s1,s2)
     case ExchangeLeftRule(a1,a2) => List(a1,a2)
     case _ => List()
   }
  }

  private def ruleExps(r:Rule):List[Expression] = {
    r match {
      case Cut(f) => List(f)
      case CutLeft(f,a) => List(f)
      case CutRight(f,s) => List(f)
      case UniformRenaming(what,repl) => List(what,repl)
      case BoundRenaming(what,repl,pos) => List(what,repl)
      case _ => List()
    }
  }

  private def isDiffFormulaChase(pt:ProofTerm):Boolean = {
    pt match {
      case Sub(Sub(RuleApplication(StartProof(reflFml),cutRightName/*"cut Right"*/,_,_,_),
           ForwardNewConsequenceTerm(
           ForwardNewConsequenceTerm(ProlongationTerm(UsubstProvableTerm(AxiomTerm(geqPrimeName/*">=' derive >="*/),_),
                                                      UsubstProvableTerm(RuleTerm(ceName/*"CE Equiv"*/),_)),_,_:EquivifyRight),_,_:CoHideRight),_),
      UsubstProvableTerm(AxiomTerm(equivReflName),_),_)
      =>
        val 2 = 1 + 1
        true
      case Sub(Sub(RuleApplication(StartProof(reflFml), cutRightName /*"cut Right"*/ , _, _, _),
      ForwardNewConsequenceTerm(
      ForwardNewConsequenceTerm(ProlongationTerm(UsubstProvableTerm(AxiomTerm(geqPrimeName /*">=' derive >="*/), _),
      UsubstProvableTerm(RuleTerm(ceName /*"CE Equiv"*/), _)), _, _), _, _), _),
      UsubstProvableTerm(AxiomTerm(equivReflName), equivReflSubst), where) =>
        logger.trace("Did we find a new case for diff formula chase?"+ pt)
        false
      case _ => false
    }
  }


  // @TODO: Add translation for the DI part itself too
  // case IADIGeq() => b0("ADIGeq")
  private def translateDiffFormulaChase(pt:ProofTerm):Ipt = {
    pt match {
      case Sub(Sub(RuleApplication(StartProof(reflFml), "cut Right", _, _, _),
          ForwardNewConsequenceTerm(
          ForwardNewConsequenceTerm(ProlongationTerm(UsubstProvableTerm(AxiomTerm(">=' derive >="), _),
          UsubstProvableTerm(RuleTerm("CE congruence"), _)), _, _: EquivifyRight), _, _: CoHideRight), _),
          UsubstProvableTerm(AxiomTerm("<-> reflexive"), equivReflSubst), where) =>
<<<<<<< HEAD
          //  println(reflFml+"\n\n\n"+equivReflSubst)
=======
            logger.trace(reflFml+"\n\n\n"+equivReflSubst)
>>>>>>> 590561db
            ISub(IStart(apply(reflFml,NonSubst())),IPrUSubst(IAx(Iaxiom("<-> reflexive")),apply(equivReflSubst)), where)
/*      case Sub(Sub(RuleApplication(StartProof(reflFml),"cut Right",_,_,_),
          ForwardNewConsequenceTerm(
          ForwardNewConsequenceTerm(ProlongationTerm(UsubstProvableTerm(AxiomTerm(<=' derive <=),USubst{(f(||)~>x), (g(||)~>m()-V()*(ep()-t))}),UsubstProvableTerm(RuleTerm(CE congruence),USubst{(ctx_{⎵}~>⎵<->(x<=m()-V()*(ep()-t))'), (p_(||)~>(x<=m()-V()*(ep()-t))'), (q_(||)~>(x)'<=(m()-V()*(ep()-t))')})),  ==>  ((x<=m()-V()*(ep()-t))'<->(x<=m()-V()*(ep()-t))')->((x)'<=(m()-V()*(ep()-t))'<->(x<=m()-V()*(ep()-t))'),EquivifyRight at 1),  ==>  ((x<=m()-V()*(ep()-t))'<->(x<=m()-V()*(ep()-t))')->((x)'<=(m()-V()*(ep()-t))'<->(x<=m()-V()*(ep()-t))'),CoHideRight at 1),1),UsubstProvableTerm(AxiomTerm(<-> reflexive),USubst{(p_()~>(x<=m()-V()*(ep()-t))')}),0)*/
      case Sub(Sub(RuleApplication(StartProof(reflFml), "cut Right", _, _, _),
          ForwardNewConsequenceTerm(
          ForwardNewConsequenceTerm(ProlongationTerm(UsubstProvableTerm(AxiomTerm("<=' derive <="), _),
          UsubstProvableTerm(RuleTerm("CE congruence"), _)), _, _: EquivifyRight), _, _: CoHideRight), _),
          UsubstProvableTerm(AxiomTerm("<-> reflexive"), equivReflSubst), where) =>
<<<<<<< HEAD
            //println(reflFml+"\n\n\n"+equivReflSubst)
=======
            logger.trace(reflFml+"\n\n\n"+equivReflSubst)
>>>>>>> 590561db
            ISub(IStart(apply(reflFml,NonSubst())),IPrUSubst(IAx(Iaxiom("<-> reflexive")),apply(equivReflSubst)), where)
      case Sub(Sub(RuleApplication(StartProof(reflFml), "cut Right", _, _, _),
      ForwardNewConsequenceTerm(
      ForwardNewConsequenceTerm(ProlongationTerm(UsubstProvableTerm(AxiomTerm("=' derive ="), _),
      UsubstProvableTerm(RuleTerm("CE congruence"), _)), _, _: EquivifyRight), _, _: CoHideRight), _),
      UsubstProvableTerm(AxiomTerm("<-> reflexive"), equivReflSubst), where) =>
<<<<<<< HEAD
        //println(reflFml+"\n\n\n"+equivReflSubst)
=======
        logger.trace(reflFml+"\n\n\n"+equivReflSubst)
>>>>>>> 590561db
        ISub(IStart(apply(reflFml,NonSubst())),IPrUSubst(IAx(Iaxiom("<-> reflexive")),apply(equivReflSubst)), where)
      case _ =>
        val 2 = 1 + 1
        ???
    }
  }

  private def isDiffEffectSysInstance(pt:ProofTerm):Boolean = {
    pt match {
        // todo: symmetried version too
      case UsubstProvableTerm(AxiomTerm("DE differential effect (system)"), sub) => true
      // symmetric version of DEsys
      // @todo might not be right
      case UsubstProvableTerm(Sub(RuleApplication(StartProof(seq),a,b,c,d),e,f),sub) if seqNeedsDefun(seq)=>
        true
      case _ => false
    }
  }

  private def translateDiffEffectSysInstance(pt:ProofTerm):Ipt = {
    pt match {
      case UsubstProvableTerm(AxiomTerm("DE differential effect (system)"), sub) =>
        val axTerm =  IAx(Iaxiom("DE differential effect (system)"))
        val defun = true
        val depred = false
        val space = INBSpace("i1")
        val subst = apply(sub, defun = defun, depred = depred, space)
        IPrUSubst(axTerm,subst)
      // symmetric version of DEsys
      // @todo might not be right
      case UsubstProvableTerm(Sub(RuleApplication(StartProof(seq),a,b,c,d),e,f),sub) if seqNeedsDefun(seq)=>
        //val axTerm =  IAx(Iaxiom("DE differential effect (system)"))
        val defun = true
        val depred = false
        val space = INBSpace("i1")
        val subst = apply(sub, defun = defun, depred = depred, space)
        val child = apply(Sub(RuleApplication(StartProof(seq),a,b,c,d),e,f))
        //val ruleApp = IRuleApplication(apply(StartProof(seq),NonSubst()),apply())
        IPrUSubst(child,subst)
      case _ =>
        val 2 = 1 + 1
        ???
    }
  }


private def or(p:Iformula,q:Iformula):Iformula = {
    INot(IAnd(INot(p),INot(q)))
  }

  private def implies(p:Iformula,q:Iformula):Iformula = {
    or(q,INot(p))
  }

  private def dpredl(id:String):Iformula = {
    IProp(IDEnum(id), ISABELLE_IDS.map( i => IVar(IDEnum(i))).toList)
  }

  private def box(a:Ihp,p:Iformula):Iformula = {
    INot(IDiamond(a,INot(p)))
  }

  private def diGeqConclusion(o:IODE,t1:Itrm,t2:Itrm):Iformula = {
    implies(implies(dpredl("i1"),IAnd(IGeq(t1,t2),
      box(IEvolveODE(o,dpredl("i1")),IGeq(IDifferential(t1),IDifferential(t2))))),
      box(IEvolveODE(o,dpredl("i1")),IGeq(t1,t2)))
  }

  private def translateDiffTermChase(pttt: ProofTerm):Ipt = {
    pttt match {
      case RuleApplication(Sub(a,Sub(b,UsubstProvableTerm(AxiomTerm("DI differential invariant"),sub),c),d),e,f,g,h)    =>
        val csym = DifferentialProgramConst("c")
        val cc:DifferentialProgram = sub(csym)
        val psym = UnitPredicational("p",AnyArg)
        val p = sub(psym)
        val qsym = UnitPredicational("q",AnyArg)
        val q = sub(qsym)
        p match {
          case GreaterEqual(l:Term,r:Term) =>
            val fsym = UnitFunctional("f", AnyArg, Real)
            val gsym = UnitFunctional("g", AnyArg, Real)
            val bigSubst = USubst(collection.immutable.Seq(SubstitutionPair(csym,cc),SubstitutionPair(qsym,q),SubstitutionPair(fsym,l),SubstitutionPair(gsym,r)))
            val smallSubst = USubst(collection.immutable.Seq(SubstitutionPair(psym,q)))
            val smallApp = apply(smallSubst, depred = true)
            val ode = apply(cc,NonSubst())
            val left = apply(l,Defun(NonSubst()))
            val right = apply(r,Defun(NonSubst()))
<<<<<<< HEAD
            //println("Doin the translate, left: " + left + " and right: " + right)
=======
            logger.trace("Doin the translate, left: " + left + " and right: " + right)
>>>>>>> 590561db
            val ruleApp = IDIGeqSchema(ode,left,right)
            //val ax = IADIGeq()
            val inst:Iformula = diGeqConclusion(ode,left,right)
            val instSeq = (List(), List(inst))
            val result = IPrUSubst(IRuleApplication(IStart(instSeq), ruleApp,0),smallApp)
            val foo = ProofChecker(pttt)
<<<<<<< HEAD
            //println("Thesubst >=: ************" + bigSubst + "\n******************")
=======
            logger.trace("Thesubst >=: ************" + bigSubst + "\n******************")
>>>>>>> 590561db
            IRuleApplication(ISub(apply(a),ISub(apply(b),result,c),d),apply(e,g,h),f)
          /*case LessEqual(r,l) =>
            val fsym = UnitFunctional("f", AnyArg, Real)
            val gsym = UnitFunctional("g", AnyArg, Real)
            val subst = USubst(collection.immutable.Seq(SubstitutionPair(csym,cc),SubstitutionPair(qsym,q),SubstitutionPair(fsym,l),SubstitutionPair(gsym,r)))
            val theapp = apply(subst)
            val ax = IADIGeq()
            val result = IPrUSubst(IAx(ax),theapp)
            val foo = ProofChecker(pttt)
            println("Thesubst <=: " + subst)
            IRuleApplication(ISub(apply(a),ISub(apply(b),result,c),d),apply(e,g,h),f)
          case Equal(r,l) =>
            val fsym = UnitFunctional("f", AnyArg, Real)
            val gsym = UnitFunctional("g", AnyArg, Real)
            val subst = USubst(collection.immutable.Seq(SubstitutionPair(csym,cc),SubstitutionPair(qsym,q),SubstitutionPair(fsym,l),SubstitutionPair(gsym,r)))
            val theapp = apply(subst)
            val ax = IADIEq()
            val result = IPrUSubst(IAx(ax),theapp)
            val foo = ProofChecker(pttt)
            println("Thesubst =: " + subst)
            IRuleApplication(ISub(apply(a),ISub(apply(b),result,c),d),apply(e,g,h),f)
            //result*/
          case _ => throw ConversionException("Unsupported differential invariant type: " + p)
        }
      case _ => ???
    }
  }

  private def isDiffTermChase(pt:ProofTerm):Boolean = {
    pt match {
      case RuleApplication(Sub(a,Sub(b,UsubstProvableTerm(AxiomTerm("DI differential invariant"),sub),c),d),e,f,g,h) => true
      case _ => false
    }
  }

  /* When substituting into a formula (usually but not always a proper axiom) we need to identify any prime-free unit functionals
  * which need to be compiled down to functions in the substitution (compiling them down in the axiom itself is done elsewhere).
  * this occurs for any axiom that has a functional under a prime or ODE RHS, and, unfortunately, also the commutation of the DESys
  * axiom*/
  private def axiomNeedsDefunctionalization(pt:ProofTerm):Boolean = {
    pt match {
      case AxiomTerm("DE differential effect (system)") => true
      case AxiomTerm("' linear") => true
      case AxiomTerm("-' derive minus") => true
        // commuted DESys... yechh
      case Sub(RuleApplication(StartProof(seq),_,_,_,_),_,_) if seqNeedsDefun(seq)=>
        true
      case AxiomTerm(n) => /*println("Normal ax: " + pt); */false
      case _ => false
    }
  }

  private def axiomNeedsDepredicationalization(pt:ProofTerm):Boolean = {
    pt match {
  //    case AxiomTerm("DE differential effect (system)") => true
      case AxiomTerm("DI differential invariant") => false //true
      // commuted DESys... yechh
      case Sub(RuleApplication(StartProof(seq),_,_,_,_),_,_) if seqNeedsDepred(seq)=>
        false//true
      case AxiomTerm(n) => /*println("Normal ax: " + pt); */false
      case _ => false
    }
  }


  def apply(pt:ProofTerm):Ipt = {
    if(isDiffTermChase(pt)) {
      translateDiffTermChase(pt)
    } else if(isDiffFormulaChase(pt)) {
      translateDiffFormulaChase(pt)
    } else if(isDiffEffectSysInstance(pt)) {
      translateDiffEffectSysInstance(pt)
    } else {
      pt match {
        case FOLRConstant(f) => IFOLRConstant(apply(f,NonSubst()))
        case RuleTerm(name) => IAxRule(IaxiomaticRule(name))
        case AxiomTerm(name) => IAx(Iaxiom(name))
        case RuleApplication(child, name, sub, seqPos, expArgs) =>
          IRuleApplication(apply(child), apply(name, seqPos, expArgs), sub)
        case UsubstProvableTerm(child, subst) =>
          val defun = axiomNeedsDefunctionalization(child)
          val depred = axiomNeedsDepredicationalization(child)
          val kid = apply(child)
          val sub = apply(subst, defun = defun, depred = depred)
          IPrUSubst(kid,sub)
        case ForwardNewConsequenceTerm(child, con, r) =>
          val kid = apply(child)
          IFNC(kid, apply(con,NonSubst()), apply(r.name, rulePoses(r), ruleExps(r)))
        case ProlongationTerm(sub, pro) =>
          val left = apply(sub)
          val right = apply(pro)
          IPro(left, right)
        case Sub(child, sub, idx) =>
          val left = apply(child)
          val right = apply(sub)
          ISub(left, right, idx)
        case StartProof(seq) =>
          // If we spin off subproofs that mention unit functionals under primes, translate them to n-ary functions.
          // so far i've only seen this used for commuted DE-sys.
          val sm0 = NonSubst()
          val sm1 = if(seqNeedsDefun(seq)) { Defun(sm0) } else sm0
          val sm2 = if(seqNeedsDepred(seq)) { Depred(sm0) } else sm1
          val space = if(seqNeedsBanana(seq)) { INBSpace("i1") } else {IAllSpace()}
          val sm3 = if(seqNeedsBanana(seq)) {
<<<<<<< HEAD
            //println("Bananizing startproof: " + seq)
            BananaODE(sm2)
          } else sm2
          if(sm3 != NonSubst()) {
            //println("Interesting startproof: " + sm3)
=======
            logger.trace("Bananizing startproof: " + seq)
            BananaODE(sm2)
          } else sm2
          if(sm3 != NonSubst()) {
            logger.trace("Interesting startproof: " + sm3)
>>>>>>> 590561db
          }
          IStart(apply(seq,sm3))
        case NoProof() => throw ConversionException("Encountered unproven subproof")
      }
    }
  }

  private def seqNeedsDefun(phi:Sequent):Boolean = {
    def reverse(f:Formula) = { f match {case Equiv(l,r) => Equiv(r,l)}}
    // only one sequent ever needs this so far
    val specials:List[Sequent] = List(
      new Sequent(collection.immutable.IndexedSeq(),collection.immutable.IndexedSeq(reverse(AxiomInfo("DE differential effect (system)").formula)))
    )
    specials.contains(phi)
  }

  private def seqNeedsDepred(phi:Sequent):Boolean = {
    false
    /*def reverse(f:Formula) = { f match {case Equiv(l,r) => Equiv(r,l)}}
    // only one sequent ever needs this so far
    val specials:List[Sequent] = List(
      new Sequent(collection.immutable.IndexedSeq(),collection.immutable.IndexedSeq(reverse(AxiomInfo("DE differential effect (system)").formula)))
    )
    specials.contains(phi)*/
  }

  private def seqNeedsBanana(phi:Sequent):Boolean = {
    def reverse(f:Formula) = { f match {case Equiv(l,r) => Equiv(r,l)}}
    // only one sequent ever needs this so far
    val specials:List[Sequent] = List(
      new Sequent(collection.immutable.IndexedSeq(),collection.immutable.IndexedSeq(reverse(AxiomInfo("DE differential effect (system)").formula)))
    )
    specials.contains(phi)
  }



  private def ddefun(sm:SymMode):SymMode = {
    sm
    /*sm match {
      case Defun(sm) => Defun(sm)
      case sm => Defun(sm)
    }*/
  }

  def apply(f:Formula,sm:SymMode):Iformula = {
    (f,sm.isDepred) match {
      case (DotFormula,_) => IInContext(IDRight(IDUnit(),"myvars","Unit"), IGeq(IConst(0),IConst(0)))
      case (GreaterEqual(l,r),_) => IGeq(apply(l,sm), apply(r,sm))
      case (Greater(l,r),_) =>
        val (al,ar) = (apply(l,sm), apply(r,sm))
        IAnd(IGeq(al,ar), INot(IGeq(ar,al)))
      case (LessEqual(l,r) ,_)=> IGeq(apply(r,sm), apply(l,sm))
      case (Less(l,r) ,_)=>
        val (al,ar) = (apply(l,sm), apply(r,sm))
        IAnd(IGeq(ar,al), INot(IGeq(al,ar)))
      case (Equal(l,r) ,_)=>
        val (al,ar) = (apply(l,sm), apply(r,sm))
        IAnd(IGeq(al,ar),IGeq(ar,al))
      case (NotEqual(l,r),_) =>
        val (al,ar) = (apply(l,sm), apply(r,sm))
        IAnd(IGeq(al,ar),IGeq(ar,al))
      case (PredOf(Function(name,_,_,_,_), arg),_) =>
        val propId = if(sm.base == FunSubst()) {IDLeft(IDEnum(m.predMap(name)))} else {IDEnum(m.predMap(name))}
        val args = IsabelleConverter.detuple(arg)
        val allArgs = padArgs(args, m.pArity)
        IProp(propId, allArgs.map(apply(_,sm)))

      case (PredicationalOf(Function(name,_,_,_,_),child),_) =>
        val predId = if(sm.base == ConSubst()) {IDLeft(IDEnum(m.conMap(Left(name))),"myvars","Unit")} else {IDEnum(m.conMap(Left(name)))}
        IInContext(predId, apply(child,sm))
        // @TODO: is anything needed here
      /*case UnitPredicational(name,_) if sm.base == DepredSubst() => {
        val predId = if(sm.base == ConSubst()) {IDLeft(IDEnum(m.conMap(Right(name))),"myvars","Unit")} else {IDEnum(m.conMap(Right(name)))}
        IInContext(predId, IGeq(IConst(0), IConst(0)))
      }*/
/*      case (UnitFunctional(name, _space, _sort),true) =>
        val tmp = m.funMap(Right(name))
        // @TODO: This is mad hax because we're getting function <-> functional id collisions
        val fid = tmp//if (tmp == "i1")  {println("Doin first magic: " ); "i2"} else tmp
        IFunction(IDEnum(fid),ISABELLE_IDS.map( i => IVar(IDEnum(i))).toList)
      //IFunctional(IDEnum(m.funMap(Right(name))))
      case (UnitFunctional(name, _space, _sort),_)if sm.base == DefunSubst() || sm.base == FunSubst()=>
        val tmp = m.funMap(Right(name))
        val fid = tmp//if (tmp == "i1")  {println("Doin second magic: " ); "i2"} else tmp
        IFunctional(IDLeft(IDEnum(fid)))*/

      case (UnitPredicational(name,_),true) => {
        val predId = if(sm.base == ConSubst()) {IDLeft(IDEnum(m.conMap(Right(name))),"myvars","Unit")} else {IDEnum(m.conMap(Right(name)))}
        IProp(predId, ISABELLE_IDS.map( i => IVar(IDEnum(i))).toList)
      }
      case (UnitPredicational(name,_),false) => {
        val predId = if(sm.base == ConSubst()) {IDLeft(IDEnum(m.conMap(Right(name))),"myvars","Unit")} else {IDEnum(m.conMap(Right(name)))}
        IInContext(predId, IGeq(IConst(0), IConst(0)))
      }
      case (Not(f),_) => INot(apply(f,sm))
        //INot(IAnd(IGeq(al,ar),IGeq(ar
      case (And(l,r),_) => IAnd(apply(l,sm),apply(r,sm))
      case (Or(l,r),_) => INot(IAnd(INot(apply(l,sm)),INot(apply(r,sm))))
      // @TODO: Double-negation eliminate, but need to do that in isabelle land too
      case (Imply(l,r),_) => INot(IAnd(INot(apply(r,sm)),INot(INot(apply(l,sm)))))
      // @TODO: Double-negation eliminate, but need to do that in isabelle land too
      case (Equiv(l,r),_) =>
        val (al,ar) = (apply(l,sm), apply(r,sm))
        INot(IAnd(INot(IAnd(al,ar)),INot(IAnd(INot(al),INot(ar)))))
      case (Exists(vars,child),_) =>
        val BaseVariable(x,ind,_) = vars.head
        IExists(IDEnum(m.varMap((x,ind))),apply(child,sm))
      case (Forall(vars,child),_) =>
        val BaseVariable(x,ind,_) = vars.head
        INot(IExists(IDEnum(m.varMap((x,ind))),INot(apply(child,sm))))
      case (Diamond(a,p),_) => IDiamond(apply(a,sm),apply(p,sm))
      case (Box(a,p),_) => INot(IDiamond(apply(a,sm),INot(apply(p,sm))))
      case (True,_) => IGeq(IConst(0),IConst(0))
      case (False,_) => IGeq(IConst(0),IConst(1))
      case (DifferentialFormula(GreaterEqual(t1,t2)) ,_)=>
        IGeq(IDifferential(apply(t1,ddefun(sm))),IDifferential(apply(t2, ddefun(sm) )))
      case (DifferentialFormula(Greater(t1,t2)) ,_)=>
        IGeq(IDifferential(apply(t1,ddefun(sm))),IDifferential(apply(t2,ddefun(sm))))
      case (DifferentialFormula(LessEqual(l,r)),_) => IGeq(IDifferential(apply(r,ddefun(sm))), IDifferential(apply(l,ddefun(sm))))
      case (DifferentialFormula(Less(l,r)),_) => IGeq(IDifferential(apply(r, ddefun(sm))), IDifferential(apply(l, ddefun(sm))))
      case (DifferentialFormula(Equal(l,r)),_) =>
        val (al,ar) = (IDifferential(apply(l,ddefun(sm))), IDifferential(apply(r,ddefun(sm))))
        IAnd(IGeq(al,ar),IGeq(ar,al))
      case (DifferentialFormula(NotEqual(l,r)),_) =>
        val (al,ar) = (IDifferential(apply(l, ddefun(sm))), IDifferential(apply(r, ddefun(sm))))
        IAnd(IGeq(al,ar),IGeq(ar,al))
      case (DifferentialFormula(And(p,q)),_) =>
        val (al,ar) = (apply(DifferentialFormula(p),ddefun(sm)), apply(DifferentialFormula(q),ddefun(sm)))
        IAnd(al,ar)
      case (DifferentialFormula(Or(p,q)),_) =>
        val (al,ar) = (apply(DifferentialFormula(p),ddefun(sm)), apply(DifferentialFormula(q),ddefun(sm)))
        IAnd(al,ar)
      case (_ : UnitFunctional,_) => throw ConversionException("Functionals not supported yet")
    }
  }

  val emptyArgs:List[Itrm] = List.tabulate(m.fArity)(_ =>IConst(0))

  def apply(t:Term,sm:SymMode):Itrm = {
    (t,sm.isDefun) match {
      case (Nothing,_) =>
        val 2 = 1 + 1
        ???
      case (UnitFunctional(name, _space, _sort),true) =>
        val tmp = m.funMap(Right(name))
        // @TODO: This is mad hax because we're getting function <-> functional id collisions
        val fid = tmp//if (tmp == "i1")  {println("Doin first magic: " ); "i2"} else tmp
        IFunction(IDEnum(fid),ISABELLE_IDS.map( i => IVar(IDEnum(i))).toList)
      //IFunctional(IDEnum(m.funMap(Right(name))))
      case (UnitFunctional(name, _space, _sort),_)if sm.base == DefunSubst() || sm.base == FunSubst()=>
        val tmp = m.funMap(Right(name))
        val fid = tmp//if (tmp == "i1")  {println("Doin second magic: " ); "i2"} else tmp
<<<<<<< HEAD
        //if(fid == "i5") println("!!! 1")
=======
        if(fid == "i5") logger.trace("!!! 1")
>>>>>>> 590561db
        IFunctional(IDLeft(IDEnum(fid)))
      //case UnitFunctional(name, _space, _sort) if sm == FunSubst()=> IFunctional(IDLeft(IDEnum(m.funMap(Right(name)))))
      case (UnitFunctional(name, _space, _sort),_) => IFunctional(IDEnum(m.funMap(Right(name))))
      case (DotTerm(s,None),_) => IFunction(IDRight(IDEnum("i1")), emptyArgs)
      case (DotTerm(s,Some(n)),_) => IFunction(IDRight(IDEnum("i"+n)), emptyArgs)
      case (BaseVariable(x,ind,_),_) if (sm.base == DefunSubst() || sm.base == DepredSubst()) =>
        IFunction(IDRight(IDEnum(m.varMap((x,ind)))), emptyArgs)
      case (BaseVariable(x,ind,_),_) => IVar(IDEnum(m.varMap((x,ind))))
      case (DifferentialSymbol(BaseVariable(x,ind,_)),_) if (sm.base == DefunSubst() /*|| sm.base == DepredSubst()*/) => ???
      case (DifferentialSymbol(BaseVariable(x,ind,_)),_) => IDiffVar(IDEnum(m.varMap((x,ind))))
      case (Number(n),_) =>
        if(n.isValidInt) {
          IConst(n.intValue(),sm)
        } else {
          throw ConversionException("Can't convert non-integer literal: " + n)
        }
      case (FuncOf(Function(name,_,_,_,_), arg),_) =>
        val args = IsabelleConverter.detuple(arg)
        val allArgs = padArgs(args, m.fArity)
        val funId =
          // @todo: should depredsubst be here
          if(sm.base == FunSubst() || sm.base == DefunSubst() || sm.base == DepredSubst()) {
<<<<<<< HEAD
            //println("Funcof: " + name + " mode: " + sm + " id: " + m.funMap(Left(name)))
=======
            logger.trace("Funcof: " + name + " mode: " + sm + " id: " + m.funMap(Left(name)))
>>>>>>> 590561db
            IDLeft(IDEnum(m.funMap(Left(name))))
          } else {
            IDEnum(m.funMap(Left(name)))
          }
        //println("Garbage: " + name + " is " + funId)
        IFunction(funId, allArgs.map(apply(_,sm)))
      case (Times(l,r),_) => ITimes(apply(l,sm),apply(r,sm))
      case (Plus(l,r),_) => IPlus(apply(l,sm),apply(r,sm))
      case (Minus(l,r),_) => IPlus(apply(l,sm),ITimes(apply(r,sm),IConst(-1)))
      case (Neg(t),_) => ITimes(apply(t,sm),IConst(-1))
      case (Differential(t),_) => IDifferential(apply(t,ddefun(sm)))
      case (Divide(l,r),_) => throw ConversionException("Converter currently does not support conversion of divisions")
      case (Power(l,r),_) => throw ConversionException("Converter currently does not support conversion of powers")
    }
  }

  def apply(o:DifferentialProgram,sm:SymMode):IODE = {
    o match {
      case AtomicODE(DifferentialSymbol(BaseVariable(x,ind,_)),e) =>
        IOSing(IDEnum(m.varMap(x,ind)), apply(e,ddefun(sm)))
      case DifferentialProduct(l,r) => IOProd(apply(l,sm),apply(r,sm))
      case DifferentialProgramConst(c,_) if sm.isBananaODE =>
        IOVar(IDEnum(m.odeMap(c)), INBSpace("i1"))
      case DifferentialProgramConst(c,_) => IOVar(IDEnum(m.odeMap(c)), IAllSpace())
    }
  }

  def apply(hp:Program,sm:SymMode):Ihp = {
    hp match {
      case SystemConst(name) => IPvar(IDEnum(m.progMap((name))))
      case ProgramConst(name) => IPvar(IDEnum(m.progMap((name))))
      case Assign(BaseVariable(x,ind,_),e) => IAssign(IDEnum(m.varMap((x,ind))),apply(e,sm))
      case Assign(DifferentialSymbol(BaseVariable(x,ind,_)),e) => IDiffAssign(IDEnum(m.varMap((x,ind))),apply(e,ddefun(sm)))
      case Test(p) => ITest(apply(p,sm))
      case ODESystem(ode,con) => IEvolveODE(apply(ode,sm),apply(con,sm))
      case Choice(a,b) => IChoice(apply(a,sm),apply(b,sm))
      case Compose(a,b) => ISequence(apply(a,sm),apply(b,sm))
      case Loop(a) => ILoop(apply(a,sm))
      case AssignAny(BaseVariable(x,ind,_)) => IAssignRand(IDEnum(m.varMap((x,ind))))
    }
  }

  def apply(seq:Sequent,sm:SymMode):Isequent = {
    (seq.ante.map(apply(_,sm)).toList,seq.succ.map(apply(_,sm)).toList)
  }

  def apply(pr:Provable):Irule = {
    (pr.subgoals.map(apply(_,NonSubst())).toList, apply(pr.conclusion,NonSubst()))
  }

  val INIT_CAPACITY = 1000000

  def scalaExpr:String = {
    val sb = new StringBuilder(INIT_CAPACITY)
    new ScalaBuilder(sb)(apply(pt))
    sb.toString()
  }

  def sexp:String = {
    val sb = new StringBuilder(INIT_CAPACITY)
    new SexpBuilder(sb)(apply(pt))
    sb.toString()
  }

  private def writeObjects(sb:StringBuilder,objName:String, fieldName:String,mainName:String):Unit = {
    val imports = List("Real","Rat","Int","Proof_Checker","Syntax", "Nat", "USubst","Scratch", "Sum_Type")
    // Writing everything out in full detail is quite verbose. Let's give the Scala parser (and anyone debugging) a break by using some abbreviations
    val defs = List(
      "val z:trm[myvars,myvars] = Const(Ratreal(Frct((int_of_integer(0),int_of_integer(1)))))",
      s"val e:(myvars => trm[myvars,myvars]) = {${ISABELLE_IDS.map(i => s"case $i() => z").mkString(" ")}}",
      "val zst:trm[sum[myvars,myvars],myvars] = Const(Ratreal(Frct((int_of_integer(0),int_of_integer(1)))))",
      s"val est:(myvars => trm[sum[myvars,myvars],myvars]) = {${ISABELLE_IDS.map(i => s"case $i() => zst").mkString(" ")}}",
      //trm[sum[myvars,myvars],myvars]
      s"def ns[T]:(myvars => Option[T]) =   {${ISABELLE_IDS.map(i => s"case $i() => None").mkString(" ")}}",
      s"def s(t:trm[myvars,myvars]):(myvars =>trm[myvars,myvars]) = {case ${ISABELLE_IDS.head}() => t ${ISABELLE_IDS.tail.map(i => s"case $i() => z").mkString(" ")}}",
      s"def sst(t:trm[sum[myvars,myvars],myvars]):(myvars =>trm[sum[myvars,myvars],myvars]) = {case ${ISABELLE_IDS.head}() => t ${ISABELLE_IDS.tail.map(i => s"case $i() => zst").mkString(" ")}}"
    )++
    ISABELLE_IDS.map{case id => s"val ${id}mv:myvars = ${id}()"}
    sb.++=("object "); sb.++=(objName);sb.++=(" {\n")
    imports.foreach({case s => sb.++=("  import ");sb.++=(s);sb.++=("._\n")})
    defs.foreach({case d => sb.++=("  ");sb++=(d);sb.++=("\n")})
    sb.++=("  val ");sb.++=(fieldName);sb.++=(":pt[myvars,myvars,myvars] = \n");
    new ScalaBuilder(sb)(apply(pt))
    sb.++=("\n}\n\n")
    sb.++=("object "); sb.++=(mainName);sb.++=(" {\n")
    imports.foreach({case s => sb.++=("  import ");sb.++=(s);sb.++=("._\n")})
    sb.++=("  def main(input : Array[String]) = {\n    val pred = ddl_pt_ok_i("+objName+"."+fieldName+")\n    val res = Predicate.eval(pred)\n    println(res())\n  }}")
  }

  def scalaObjects(objName:String, fieldName:String,mainName:String):String = {
    val sb = new StringBuilder(INIT_CAPACITY)
    writeObjects(sb,objName,fieldName,mainName)
    sb.toString()
  }

  def exportScalaObjects(fileName:String,objName:String, fieldName:String,mainName:String):Unit = {
    val writer = new BufferedWriter(new FileWriter(fileName))
    val sb = new StringBuilder(INIT_CAPACITY)
    writeObjects(sb,objName,fieldName,mainName)
    writer.append(sb)
    writer.close()
  }
}

abstract class SourceBuilder(sb:StringBuilder) {
  def b0(name:String, tparam:Option[String]=None):Unit
  def b1(name:String,f:(() => Unit),tparam:Option[String]=None):Unit
  def b2(name:String,f:(()=> Unit),g:(()=> Unit)):Unit
  def b3(name:String,f:(()=> Unit),g:(()=> Unit),h:(()=> Unit)):Unit
  def b7(name:String,f1:(()=> Unit),f2:(()=> Unit),f3:(()=> Unit),f4:(()=> Unit),f5:(()=> Unit),f6:(()=> Unit),f7:(()=> Unit)):Unit
  def btup(f:(()=>Unit),g:(()=>Unit)):Unit
  def blist[T](l:List[T],f:(T=>Unit)):Unit
  def brat(n:Int):Unit
  def bff[T](l:List[T],f:(T=>Unit)):Unit


  private def emptyElse(args:List[Itrm], f:(() => Unit), sm:SymMode):Unit = {
    if(args.forall({case IConst(0,sm) => true case _ => false})) {
      sm match {case _:FunSubst => sb.++=("est") case _ => sb.++=("e")}
    } else if (args.length >= 1 && args.tail.forall({case IConst(0,sm) => true case _ => false})) {
      val name = sm match {case _:FunSubst => "sst" case _ => "s"}
      b1(name, ()=> apply(args.head))
    } else {
      f()
    }
  }

  private def noneElse[T](args:List[Option[T]], f:(() => Unit)):Unit = {
    if(args.forall({case None => true case _ => false})) {
      sb.++=("ns")
    } else {
      f()
    }
  }

  def apply(id:ID):Unit = {
    id match {
      case IDEnum(n) => sb.++=(n+"mv")
      // final case class Inl[A, B](a: A) extends sum[A, B]
      // final case class Inr[B, A](a: B) extends sum[A, B]
      case IDLeft(id,ltype,rtype) => b1("Inl", ()=>apply(id), Some(ltype+","+rtype))
      case IDRight(id,ltype,rtype) => b1("Inr", ()=>apply(id), Some(rtype+","+ltype))
      case IDUnit() => b0("")
    }
  }

  def apply(t:Itrm):Unit = {
    t match {
      case IVar(x) => b1("Var", () => apply(x))
      case IConst(n,sm:NonSubst) if n == 0 => sb.++=("z")
      case IConst(n,sm:ConSubst) if n == 0 => sb.++=("z")
      case IConst(n,sm) if n == 0 => sb.++=("zst")
      case IConst(n,sm) =>  b1("Const",()=>brat(n))
      case IFunction(n,args) =>
        val sm = n match {case _:IDEnum => NonSubst() case _ => FunSubst()}
        b2("Function",()=>apply(n),()=> emptyElse(args,()=>bff(args,apply(_:Itrm)),sm))
      case IFunctional(n) => b1("Functional",()=>apply(n))
      case IPlus(a,b) => b2("Plus",()=>apply(a),()=>apply(b))
      case ITimes(a,b) => b2("Times",()=>apply(a),()=>apply(b))
      case IDiffVar(x) => b1("DiffVar", ()=>apply(x))
      case IDifferential(t) => b1("Differential",()=>apply(t))
    }
  }

  def apply(p:Ihp):Unit = {
    p match {
      case IPvar(a) => b1("Pvar",()=>apply(a))
      case IAssign(x,e) => b2("Assign",()=>apply(x),()=>apply(e))
      case IAssignRand(x) => b1("AssignRand", ()=>apply(x))
      case IDiffAssign(x,e) => b2("DiffAssign",()=>apply(x),()=>apply(e))
      case ITest(p) => b1("Test",()=>apply(p))
      case IEvolveODE(ode,con) => b2("EvolveODE",()=>apply(ode),()=>apply(con))
      case IChoice(a,b) => b2("Choice", ()=>apply(a),()=>apply(b))
      case ISequence(a,b) => b2("Sequence", ()=>apply(a),()=>apply(b))
      case ILoop(a) => b1("Loop",()=>apply(a))
    }
  }

  def apply(o:IODE):Unit = {
    o match {
      case IOVar(n, sp) => b2("OVar",()=>apply(n),()=>apply(sp))
      case IOSing(x,e) => b2("OSing",()=>apply(x),()=>apply(e))
      case IOProd(o1,o2) => b2("OProd",()=>apply(o1),()=>apply(o2))
    }
  }

  def apply(f:Iformula):Unit = {
    f match {
      case IGeq(t1,t2) => b2("Geq",()=>apply(t1),()=>apply(t2))
      case IProp(name,args) =>
        val sm = name match {case _:IDEnum => NonSubst() case _ => FunSubst()}
        b2("Prop",()=>apply(name),()=>emptyElse(args,()=>bff(args,apply(_:Itrm)),sm))
      case INot(f) => b1("Not",()=>apply(f))
      case IAnd(p,q) => b2("And",()=>apply(p),()=>apply(q))
      case IExists(x,p) => b2("Exists",()=>apply(x),()=>apply(p))
      case IDiamond(a,p) => b2("Diamond",()=>apply(a),()=>apply(p))
      case IInContext(n,p) => b2("InContext",()=>apply(n),()=>apply(p))
    }
  }

  def apply(rr:Irrule):Unit = {
    rr match {
      case ICutRight(fml) => b1("CutRight", ()=> apply(fml))
      case IImplyR() => b0("ImplyR")
      case IAndR() => b0("AndR")
      case IHideR() => b0("HideR")
      case ICohideR() => b0("CohideR")
      case ICohideRR() => b0("CohideRR")
      case ITrueR() => b0("TrueR")
      case IEquivR() => b0("EquivR")
      case IEquivifyR() => b0("EquivifyR")
      case ICommuteEquivR() => b0("CommuteEquivR")
      case ISkolem() => b0("Skolem")
      case IBRenameR(w,r) => b2("BRenameR",()=>apply(w),()=>apply(r))
    }
  }

  def apply(lr:Ilrule):Unit = {
    lr match {
      case IHideL() => b0("HideL")
      case IImplyL() => b0("ImplyL")
      case IAndL() => b0("AndL")
      case INotL() => b0("NotL")
      case IEquivBackwardL() => b0("EquivBackwardL")
      case IEquivForwardL() => b0("EquivForwardL")
      case IEquivL() => b0("EquivL")
      case ICutLeft(fml) => b1("CutLeft", ()=> apply(fml))
      case IBRenameL(w,r) => b2("BRenameL",()=>apply(w),()=>apply(r))
    }
  }

  def apply(ra:IruleApp):Unit = {
    ra match {
      case IURename(w,r) => b2("URename",()=>apply(w),()=>apply(r))
      case IApplyRrule(rr,n) => b2("Rrule", ()=>apply(rr), ()=>nat(n))
      case IApplyLrule(lr,n) => b2("Lrule", ()=>apply(lr), ()=>nat(n))
      case ICloseId(i,j) => b2("CloseId",()=>nat(i),()=>nat(j))
      case ICohide2(i,j) => b2("Cohide2",()=>nat(i),()=>nat(j))
      case ICut(f) => b1("Cut",()=>apply(f))
      case IDIGeqSchema(o, t1, t2) => b3("DIGeqSchema",()=>apply(o),()=>apply(t1),()=>apply(t2))
    }
  }

  def nat(i:Int):Unit = {
    b1("Nata", ()=>sb.++=(i.toString))
  }

  def apply(br:Int):Unit = {
    b1("int_of_integer", ()=>sb.++=(br.toString))
  }

  def apply(ar:IaxiomaticRule):Unit = {
    ar match {
      case ICT() => b0("CT")
      case ICQ() => b0("CQ")
      case ICE() => b0("CE")
      case IG() => b0("G")
      case Imonb() => b0("monb")
    }
  }

  def apply(ax:Iaxiom):Unit = {
    ax match {
      case IAloopIter() => b0("AloopIter")
      case IAI() => b0("AI")
      case IAtest() => b0("Atest")
      case IAbox() => b0("Abox")
      case IAchoice() => b0("Achoice")
      case IAK() => b0("AK")
      case IAV() => b0("AV")
      case IAassign() => b0("Aassign")
      case IAassignany() => b0("Aassignany")
      case IAdassign() => b0("Adassign")
      case IAdvar() => b0("Advar")
      case IAdConst() => b0("AdConst")
      case IAdPlus() => b0("AdPlus")
      case IAdMult() => b0("AdMult")
      case IADW() => b0("ADW")
      case IADE() => b0("ADE")
      case IADC() => b0("ADC")
      case IADS() => b0("ADS")
      case IAEquivReflexive() => b0("AEquivReflexive")
      case IADiffEffectSys() => b0("ADiffEffectSys")
      case IADG() => b0("ADG")
      case IAAllElim() => b0("AAllElim")
      case IADiffLinear()  => b0("ADiffLinear")
      case IABoxSplit() => b0("ABoxSplit")
      case IAImpSelf() => b0("AImpSelf")
      case IAcompose() => b0("Acompose")
      case IAconstFcong() => b0("AconstFcong")
      case IAassignEq() => b0("AassignEq")
      case IAdMinus() => b0("AdMinus")
      case IAallInst()  => b0("AallInst")

    }
  }


  def apply(subst:Isubst):Unit = {
    val Isubst(fun,funcl,pred,con,prog,ode,space) = subst
    //Isubst(SFunctions:List[Itrm], SPredicates:List[Iformula], SContexts:List[Iformula], SPrograms:List[Ihp], SODEs:List[IODE])
    b7("subst_exta",
      {()=>{noneElse(fun,()=>bff(fun,apply(_:Option[Itrm])))/*;sb.++=("\n")*/}},
      {()=>{noneElse(funcl,()=>bff(funcl,apply(_:Option[Itrm])));/*sb.++=("\n")*/}},
      {()=>{noneElse(pred,()=>bff(pred,apply(_:Option[Iformula])));/*sb.++=("\n")*/}},
      {()=>{noneElse(con,()=>bff(con,apply(_:Option[Iformula])));/*sb.++=("\n")*/}},
      {()=>{noneElse(prog,()=>bff(prog,apply(_:Option[Ihp])));/*sb.++=("\n")*/}},
      {()=>{noneElse(ode,()=>bff(ode,apply(_:Option[IODE])));/*sb.++=("\n")*/}},
      {()=>{apply(space)}}
    )
  }

  def apply(sp:Ispace):Unit = {
    sp match {
      case IAllSpace() => sb.++=("All")
      case INBSpace(id) => b1("NB", ()=>sb.++=(id))
    }
  }

  def apply[T](t:Option[T]):Unit = {
    t match {
      case None => sb.++=("None")
      case Some(x:Itrm) => b1("Some", ()=> apply(x))
      case Some(x:Iformula) => b1("Some", ()=> apply(x))
      case Some(x:Ihp) => b1("Some", ()=> apply(x))
      case Some(x:IODE) => b1("Some", ()=> apply(x))
      case _ => throw ConversionException("Need extra case in option conversion")
    }
  }


  def apply(seq:Isequent):Unit = {
    btup(()=>blist(seq._1,apply(_:Iformula)),()=>blist(seq._2,apply(_:Iformula)))
  }

  // Build string for scala string representation of a proof term
  def apply(pt:Ipt):Unit = {
    pt match {
      case IFOLRConstant(f) => b1("FOLRConstant",()=>apply(f))
      case IRuleApplication (child, ra,branch) => b3("RuleApp",()=>apply(child),()=>apply(ra),()=>nat(branch))
      case IAxRule(ar) => b1("AxRule", ()=>apply(ar))
      case IPrUSubst(child, subst) => b2("PrUSubst",()=>apply(child),()=>apply(subst))
      case IAx(ax) => b1("Ax", ()=>apply(ax))
      case IFNC(child, seq,ra) => b3("FNC",()=>apply(child),()=>apply(seq),()=>apply(ra))
      case IPro(child,pro) => b2("Pro",()=>apply(child),()=>apply(pro))
      case IStart(seq) => b1("Start",()=>apply(seq))
      case ISub(child, sub, branch) => b3("Sub",()=>apply(child),()=>apply(sub),()=>nat(branch))/*;sb.++=("\n")*/
    }
  }
  }

class ScalaBuilder(sb:StringBuilder) extends SourceBuilder(sb) {
  override def b0(name:String, tparam:Option[String]=None):Unit = {
    sb.++=(name)
    tparam match {
      case None => ()
      case Some(tp) =>
        sb.++=("[")
        sb.++=(tp)
        sb.++=("]")
    }
    sb.++=("()")
  }

  override def b1(name:String,f:(() => Unit),tparam:Option[String]=None):Unit = {
    sb.++=(name)
    tparam match {
      case None => ()
      case Some(tp) =>
        sb.++=("[")
        sb.++=(tp)
        sb.++=("]")
    }
    sb.++=("(")
    f()
    sb.++=(")")
  }

  override  def b2(name:String,f:(()=> Unit),g:(()=> Unit)):Unit = {
    sb.++=(name)
    sb.++=("(")
    f()
    sb.++=(",")
    g()
    sb.++=(")")
  }

  override def b3(name:String,f:(()=> Unit),g:(()=> Unit),h:(()=> Unit)):Unit = {
    sb.++=(name);sb.++=("(");f();sb.++=(",");g();sb.++=(",");h();sb.++=(")")
  }

  override def b7(name:String,f1:(()=> Unit),f2:(()=> Unit),f3:(()=> Unit),f4:(()=> Unit),f5:(()=> Unit),f6:(()=> Unit),f7:(()=> Unit)/*,f7:(()=>Unit)*/):Unit = {
    sb.++=(name);sb.++=("(");f1();sb.++=(",");f2();sb.++=(",");f3();sb.++=(",");f4();sb.++=(",");f5();sb.++=(",");f6();sb.++=(",");f7();sb.++=(",())")
  }

  override def btup(f:(()=>Unit),g:(()=>Unit)):Unit = {
    sb.++=("(");f();sb.++=(",");g();sb.++=(")")
  }

  override def blist[T](l:List[T],f:(T=>Unit)):Unit = {
    sb.++=("List(")
    l match {
      case Nil => ()
      case x::xs =>
        f(x)
        xs.foreach({case y => sb.++=(","); f(y)})
    }
    sb.++=(")")
  }

  override def brat(n:Int):Unit = {
    b1("Ratreal",{()=>b1("Frct",{()=>btup({()=>apply(n)},{()=>apply(1)})})})
  }

  // finite functions over identifiers
  override def bff[T](l:List[T],f:(T=>Unit)):Unit = {
    val cases = l.zip(ISABELLE_IDS)
    sb.++=("{")
    cases.foreach({case(v,id) =>
      sb.++=("case "); sb.++=(id); sb.++=("() => ");f(v);sb.++=(" ")
    })
    sb.++=("}")
  }

}

class SexpBuilder(sb:StringBuilder) extends SourceBuilder(sb) {
  override def b0(name:String, tparam:Option[String]=None):Unit = {
    sb.++=("(")
    sb.++=(name)
    sb.++=(")")
  }

  override def b1(name:String,f:(() => Unit),tparam:Option[String]=None):Unit = {
    sb.++=("(")
    sb.++=(name)
    sb.++=(" ")
    f()
    sb.++=(")")
  }

  override  def b2(name:String,f:(()=> Unit),g:(()=> Unit)):Unit = {
    sb.++=("(")
    sb.++=(name)
    sb.++=(" ")
    f()
    sb.++=(" ")
    g()
    sb.++=(")")
  }

  override def b3(name:String,f:(()=> Unit),g:(()=> Unit),h:(()=> Unit)):Unit = {
    sb.++=("(");sb.++=(name);sb.++=(" ");f();sb.++=(" ");g();sb.++=(" ");h();sb.++=(")")
  }

  override def b7(name:String,f1:(()=> Unit),f2:(()=> Unit),f3:(()=> Unit),f4:(()=> Unit),f5:(()=> Unit),f6:(()=> Unit),f7:(()=>Unit)):Unit = {
    sb.++=("(");sb.++=(name);sb.++=(" ");f1();sb.++=(" ");f2();sb.++=(" ");f3();sb.++=(" ");f4();sb.++=(" ");f5();sb.++=(" ");f6();sb.++=(" ");f7();sb.++=(")")
  }

  override def btup(f:(()=>Unit),g:(()=>Unit)):Unit = {
    sb.++=("(");f();sb.++=(" ");g();sb.++=(")")
  }

  override def blist[T](l:List[T],f:(T=>Unit)):Unit = {
    sb.++=("(")
    l match {
      case Nil => ()
      case x::xs =>
        f(x)
        xs.foreach({case y => sb.++=(" "); f(y)})
    }
    sb.++=(")")
  }

  override def brat(n:Int):Unit = {
    b1("Ratreal",{()=>b1("Frct",{()=>btup({()=>apply(n)},{()=>apply(1)})})})
  }

  // finite functions over identifiers
  override def bff[T](l:List[T],f:(T=>Unit)):Unit = {
    blist(l,f)
  }

  override def apply(id:ID):Unit = {
    id match {
      case IDEnum(n) => sb.++=(n)
      case IDLeft(id,ltype,rtype) => b1("Inl", ()=>apply(id), Some(ltype+","+rtype))
      case IDRight(id,ltype,rtype) => b1("Inr", ()=>apply(id), Some(rtype+","+ltype))
      case IDUnit() => b0("")
    }
  }

}
<|MERGE_RESOLUTION|>--- conflicted
+++ resolved
@@ -802,11 +802,7 @@
           ForwardNewConsequenceTerm(ProlongationTerm(UsubstProvableTerm(AxiomTerm(">=' derive >="), _),
           UsubstProvableTerm(RuleTerm("CE congruence"), _)), _, _: EquivifyRight), _, _: CoHideRight), _),
           UsubstProvableTerm(AxiomTerm("<-> reflexive"), equivReflSubst), where) =>
-<<<<<<< HEAD
-          //  println(reflFml+"\n\n\n"+equivReflSubst)
-=======
             logger.trace(reflFml+"\n\n\n"+equivReflSubst)
->>>>>>> 590561db
             ISub(IStart(apply(reflFml,NonSubst())),IPrUSubst(IAx(Iaxiom("<-> reflexive")),apply(equivReflSubst)), where)
 /*      case Sub(Sub(RuleApplication(StartProof(reflFml),"cut Right",_,_,_),
           ForwardNewConsequenceTerm(
@@ -816,22 +812,14 @@
           ForwardNewConsequenceTerm(ProlongationTerm(UsubstProvableTerm(AxiomTerm("<=' derive <="), _),
           UsubstProvableTerm(RuleTerm("CE congruence"), _)), _, _: EquivifyRight), _, _: CoHideRight), _),
           UsubstProvableTerm(AxiomTerm("<-> reflexive"), equivReflSubst), where) =>
-<<<<<<< HEAD
-            //println(reflFml+"\n\n\n"+equivReflSubst)
-=======
             logger.trace(reflFml+"\n\n\n"+equivReflSubst)
->>>>>>> 590561db
             ISub(IStart(apply(reflFml,NonSubst())),IPrUSubst(IAx(Iaxiom("<-> reflexive")),apply(equivReflSubst)), where)
       case Sub(Sub(RuleApplication(StartProof(reflFml), "cut Right", _, _, _),
       ForwardNewConsequenceTerm(
       ForwardNewConsequenceTerm(ProlongationTerm(UsubstProvableTerm(AxiomTerm("=' derive ="), _),
       UsubstProvableTerm(RuleTerm("CE congruence"), _)), _, _: EquivifyRight), _, _: CoHideRight), _),
       UsubstProvableTerm(AxiomTerm("<-> reflexive"), equivReflSubst), where) =>
-<<<<<<< HEAD
-        //println(reflFml+"\n\n\n"+equivReflSubst)
-=======
         logger.trace(reflFml+"\n\n\n"+equivReflSubst)
->>>>>>> 590561db
         ISub(IStart(apply(reflFml,NonSubst())),IPrUSubst(IAx(Iaxiom("<-> reflexive")),apply(equivReflSubst)), where)
       case _ =>
         val 2 = 1 + 1
@@ -919,22 +907,14 @@
             val ode = apply(cc,NonSubst())
             val left = apply(l,Defun(NonSubst()))
             val right = apply(r,Defun(NonSubst()))
-<<<<<<< HEAD
-            //println("Doin the translate, left: " + left + " and right: " + right)
-=======
             logger.trace("Doin the translate, left: " + left + " and right: " + right)
->>>>>>> 590561db
             val ruleApp = IDIGeqSchema(ode,left,right)
             //val ax = IADIGeq()
             val inst:Iformula = diGeqConclusion(ode,left,right)
             val instSeq = (List(), List(inst))
             val result = IPrUSubst(IRuleApplication(IStart(instSeq), ruleApp,0),smallApp)
             val foo = ProofChecker(pttt)
-<<<<<<< HEAD
-            //println("Thesubst >=: ************" + bigSubst + "\n******************")
-=======
             logger.trace("Thesubst >=: ************" + bigSubst + "\n******************")
->>>>>>> 590561db
             IRuleApplication(ISub(apply(a),ISub(apply(b),result,c),d),apply(e,g,h),f)
           /*case LessEqual(r,l) =>
             val fsym = UnitFunctional("f", AnyArg, Real)
@@ -1039,19 +1019,11 @@
           val sm2 = if(seqNeedsDepred(seq)) { Depred(sm0) } else sm1
           val space = if(seqNeedsBanana(seq)) { INBSpace("i1") } else {IAllSpace()}
           val sm3 = if(seqNeedsBanana(seq)) {
-<<<<<<< HEAD
-            //println("Bananizing startproof: " + seq)
-            BananaODE(sm2)
-          } else sm2
-          if(sm3 != NonSubst()) {
-            //println("Interesting startproof: " + sm3)
-=======
             logger.trace("Bananizing startproof: " + seq)
             BananaODE(sm2)
           } else sm2
           if(sm3 != NonSubst()) {
             logger.trace("Interesting startproof: " + sm3)
->>>>>>> 590561db
           }
           IStart(apply(seq,sm3))
         case NoProof() => throw ConversionException("Encountered unproven subproof")
@@ -1205,11 +1177,7 @@
       case (UnitFunctional(name, _space, _sort),_)if sm.base == DefunSubst() || sm.base == FunSubst()=>
         val tmp = m.funMap(Right(name))
         val fid = tmp//if (tmp == "i1")  {println("Doin second magic: " ); "i2"} else tmp
-<<<<<<< HEAD
-        //if(fid == "i5") println("!!! 1")
-=======
         if(fid == "i5") logger.trace("!!! 1")
->>>>>>> 590561db
         IFunctional(IDLeft(IDEnum(fid)))
       //case UnitFunctional(name, _space, _sort) if sm == FunSubst()=> IFunctional(IDLeft(IDEnum(m.funMap(Right(name)))))
       case (UnitFunctional(name, _space, _sort),_) => IFunctional(IDEnum(m.funMap(Right(name))))
@@ -1232,11 +1200,7 @@
         val funId =
           // @todo: should depredsubst be here
           if(sm.base == FunSubst() || sm.base == DefunSubst() || sm.base == DepredSubst()) {
-<<<<<<< HEAD
-            //println("Funcof: " + name + " mode: " + sm + " id: " + m.funMap(Left(name)))
-=======
             logger.trace("Funcof: " + name + " mode: " + sm + " id: " + m.funMap(Left(name)))
->>>>>>> 590561db
             IDLeft(IDEnum(m.funMap(Left(name))))
           } else {
             IDEnum(m.funMap(Left(name)))
