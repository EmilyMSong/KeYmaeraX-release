/**
 * Copyright (c) Carnegie Mellon University. CONFIDENTIAL
 * See LICENSE.txt for the conditions of this license.
 */
package edu.cmu.cs.ls.keymaerax.btactics

import edu.cmu.cs.ls.keymaerax.Logging
import edu.cmu.cs.ls.keymaerax.bellerophon._
import edu.cmu.cs.ls.keymaerax.infrastruct.Augmentors._
import edu.cmu.cs.ls.keymaerax.infrastruct.ExpressionTraversal.{ExpressionTraversalFunction, StopTraversal}
import edu.cmu.cs.ls.keymaerax.btactics.Idioms.mapSubpositions
import edu.cmu.cs.ls.keymaerax.btactics.InvariantGenerator.GenProduct
import edu.cmu.cs.ls.keymaerax.btactics.TacticFactory._
import edu.cmu.cs.ls.keymaerax.btactics.TactixLibrary._
import edu.cmu.cs.ls.keymaerax.btactics.helpers.DifferentialHelper
import edu.cmu.cs.ls.keymaerax.btactics.TacticHelper.timed
import edu.cmu.cs.ls.keymaerax.core.{Variable, _}
import edu.cmu.cs.ls.keymaerax.infrastruct._
import edu.cmu.cs.ls.keymaerax.parser.StringConverter._
import edu.cmu.cs.ls.keymaerax.pt.ProvableSig
import edu.cmu.cs.ls.keymaerax.tools.ext.{Atom, OneOf, QETacticTool, SimplificationTool}
import edu.cmu.cs.ls.keymaerax.btactics.macros.DerivationInfoAugmentors._
import edu.cmu.cs.ls.keymaerax.btactics.macros.{AxiomInfo, Tactic}
import edu.cmu.cs.ls.keymaerax.lemma.Lemma
import edu.cmu.cs.ls.keymaerax.parser.{Declaration, TacticReservedSymbols}

import scala.collection.immutable.{List, ListMap, Nil}
import scala.collection.mutable.ListBuffer
import scala.collection.{immutable, mutable}
import scala.compat.Platform

/**
 * ModelPlex: Verified runtime validation of verified cyber-physical system models.
  *
  * @author Stefan Mitsch
 * @author Andre Platzer
 * @see Stefan Mitsch and André Platzer. [[https://doi.org/10.1007/s10703-016-0241-z ModelPlex: Verified runtime validation of verified cyber-physical system models]].
 *      Formal Methods in System Design, 42 pp. 2016. Special issue for selected papers from RV'14.
 * @see Stefan Mitsch and André Platzer. [[https://doi.org/10.1007/978-3-319-11164-3_17 ModelPlex: Verified runtime validation of verified cyber-physical system models]].
 *      In Borzoo Bonakdarpour and Scott A. Smolka, editors, Runtime Verification - 5th International Conference, RV 2014, Toronto, ON, Canada, September 22-25, 2014. Proceedings, volume 8734 of LNCS, pages 199-214. Springer, 2014.
 */
object ModelPlex extends ModelPlexTrait with Logging {
  private val NAMESPACE = "modelplex"

  // supporting-lemmas
  lazy val simplForall1: Lemma = AnonymousLemmas.remember("p(f()) -> \\forall x_ (x_=f() -> p(x_))".asFormula, implyR(1) & allR(1) & implyR(1) & eqL2R(-2)(1) & close, NAMESPACE)
  lazy val simplForall2: Lemma = AnonymousLemmas.remember("p(f()) -> \\forall x_ (f()=x_ -> p(x_))".asFormula, implyR(1) & allR(1) & implyR(1) & eqR2L(-2)(1) & close, NAMESPACE)

  /**
   * Synthesize the ModelPlex (Controller) Monitor for the given formula for monitoring the given variable.
   */
  def apply(formula: Formula, kind: Symbol, checkProvable: Option[ProvableSig => Unit] = Some(_ => ()),
            unobservable: ListMap[_ <: NamedSymbol, Option[Formula]] = ListMap.empty): Formula = {
    val vars = StaticSemantics.boundVars(formula).symbols.filter(v => v.isInstanceOf[Variable] && !v.isInstanceOf[DifferentialSymbol]).map((x:NamedSymbol)=>x.asInstanceOf[Variable]).toList
    val sortedVars = vars.sortWith((x,y)=>x<y)
    apply(sortedVars, kind, checkProvable)(formula)
  }

  /**
   * Synthesize the ModelPlex (Controller) Monitor for the given formula for monitoring the given variable.
    * @ param kind The kind of monitor, either 'ctrl or 'model.
    *
    * @param checkProvable true to check the Provable proof certificates (recommended).
   */
  def apply(vars: List[Variable], kind: Symbol, checkProvable: Option[ProvableSig => Unit]): Formula => Formula = formula => {
    require(kind == 'ctrl || kind == 'model, "Unknown monitor kind " + kind + ", expected one of 'ctrl or 'model")
    val ModelPlexConjecture(_, mxInputFml, assumptions) = createMonitorSpecificationConjecture(formula, vars, ListMap.empty)
    val mxInputSequent = Sequent(immutable.IndexedSeq[Formula](), immutable.IndexedSeq(mxInputFml))
    //@note SimplifierV2 disabled as precaution in case Z3 cannot prove one of its lemmas
    val tactic = (kind, ToolProvider.simplifierTool()) match {
      case ('ctrl, tool) => controllerMonitorByChase(1) & SaturateTactic(optimizationOneWithSearch(tool, assumptions, Nil, Some(mxSimplify))(1)) &
        (if (tool.isDefined) SimplifierV2.simpTac(1) else skip)
      case ('model, tool) => modelMonitorByChase(1) & SaturateTactic(optimizationOneWithSearch(tool, assumptions, Nil, Some(mxSimplify))(1)) &
        (if (tool.isDefined) SimplifierV2.simpTac(1) else skip)
      case _ => throw new IllegalArgumentException("Unknown monitor kind " + kind + ", expected one of 'ctrl or 'model; both require a simplification tool")
    }

    val proofStart = Platform.currentTime
    val result = TactixLibrary.proveBy(ProvableSig.startPlainProof(mxInputSequent), tactic)
    val proofDuration = Platform.currentTime - proofStart
    logger.info("[proof time " + proofDuration + "ms]")

    assert(result.subgoals.size == 1 && result.subgoals.head.ante.isEmpty &&
      result.subgoals.head.succ.size == 1, "ModelPlex tactic expected to provide a single formula (in place version)")
    assert(result.conclusion == mxInputSequent, "Proof was a proof of the ModelPlex specification")
    // @todo conjunction with phi|_cnst when monitor should also check the conditions on constants
    val mxOutputProofTree = result.subgoals.head.succ.head
    checkProvable match {
      case Some(report) =>
        report(result)
        logger.info("ModelPlex Proof certificate: Produced")
        mxOutputProofTree
      case None =>
        logger.info("ModelPlex Proof certificate: Skipped")
        mxOutputProofTree
    }
  }

  @Tactic(longDisplayName = "ModelPlex Monitor Synthesis")
  def mxSynthesize(kind: String): InputTactic = inputanon {
    kind match {
      case "controller" => controllerMonitorByChase(1)
      case "model" => modelMonitorByChase(1)
      case _ => throw new IllFormedTacticApplicationException("Unknown ModelPlex option '" + kind + "'; please use one of [controller|model]")
    }
  }

  @Tactic(longDisplayName = "ModelPlex Auto-Instantiation")
  def mxAutoInstantiate(assumptions: List[Formula]): InputTactic = inputanon {
    mxAutoInstantiate(assumptions, List.empty, Some(ModelPlex.mxSimplify))
  }

  def mxAutoInstantiate(assumptions: List[Formula], unobservable: List[_ <: NamedSymbol], simplifier: Option[BuiltInPositionTactic]): InputTactic = inputanon {
    TryCatch(SaturateTactic(optimizationOneWithSearch(ToolProvider.simplifierTool(), assumptions, unobservable, simplifier)(1)),
      classOf[Throwable], (_: Throwable) => TactixLibrary.skip)
  }

  @Tactic(longDisplayName = "ModelPlex Monitor Shape Formatting")
  def mxFormatShape(shape: String): InputTactic = inputanon ((seq: Sequent) => shape match {
    case "boolean" => PropositionalTactics.rightAssociate(SuccPos(0))
    case "metricprg" => PropositionalTactics.rightAssociate(SuccPos(0)) & ModelPlex.chaseToTests(combineTests = false)(1)*2
    case "metricfml" => toMetricT(seq.succ.head)
  })

  /** Normalizes formula `f` into the shape A -> [a;]S. */
  def normalizeInputFormula(f: Formula): Formula = {
    proveBy(f, SaturateTactic(TactixLibrary.alphaRule)).subgoals match {
      case IndexedSeq(Sequent(assumptions, alternatives)) =>
        val (boxes, negAssumptions) = alternatives.partition({ case _: Box => true case _ => false })
        require(boxes.size == 1, "Expected a single box property, but got " + boxes.mkString(","))
        Imply((assumptions ++ negAssumptions.map(Not)).reduceRightOption(And).getOrElse(True), boxes.head)
      case _ => throw new IllegalArgumentException("Unsupported shape of formula " + f.prettyString + "; formula must be propositionally equivalent to A -> [prg;]P")
    }
  }

  /** Partitions the unobservable symbols into unobservable state variables and unknown model parameters. */
  def partitionUnobservable(unobservable: ListMap[_ <: NamedSymbol, Option[Formula]]): (ListMap[Variable, Option[Formula]], ListMap[(Function, Variable), Option[Formula]], ListMap[(Function, Variable), Option[Formula]]) = {
    val unobservableStateVars: ListMap[Variable, Option[Formula]] = unobservable.filter(_._1.isInstanceOf[Variable]).
      map({ case (k: Variable, v) => k -> v })
    val unknownParams: ListMap[(Function, Variable), Option[Formula]] = unobservable.filter({ case (Function(_, _, domain, _, _), _) => domain == Unit case _ => false }).
      map({ case (k: Function, v) => (k, Variable(k.name, k.index, k.sort)) -> v })
    val unknownFunctions: ListMap[(Function, Variable), Option[Formula]] = unobservable.filter({ case (Function(_, _, domain, _, _), _) => domain != Unit case _ => false }).
      map({ case (k: Function, v) => (k, Variable(k.name, k.index, k.sort)) -> v })
    (unobservableStateVars, unknownParams, unknownFunctions)
  }

  /**
    * Construct ModelPlex monitor specification conjecture corresponding to given formula.
    *
    * @param fml A formula of the form p -> [a]q, which was proven correct.
    * @param vars A list of variables V, superset of BV(a).
    * @param unobservable Unobservable variables/parameters and their optional estimation (e.g., from a sensor),
    *                     keys subset of vars ++ any fns.
    * @return A tuple of monitor conjecture and assumptions
    * @see Mitsch, Platzer: ModelPlex (Definition 3, Lemma 4, Corollary 1).
    */
  def createMonitorSpecificationConjecture(fml: Formula, vars: List[Variable],
                                           unobservable: ListMap[_ <: NamedSymbol, Option[Formula]],
                                           postVar: Variable=>Variable = NAMED_POST_VAR): ModelPlexConjecture = {
    require(vars.nonEmpty, "ModelPlex expects non-empty list of variables to monitor")
    require(StaticSemantics.symbols(fml).intersect(vars.map(postVar).toSet).isEmpty,
      "ModelPlex post symbols must not occur in original formula")

    val (unobservableStateVars, unknownParams, unknownFunctions) = partitionUnobservable(unobservable)

    def conjectureOf(assumptions: Formula, prg: Program): (Formula, List[Formula]) = {
      val boundVars = StaticSemantics.boundVars(prg).symbols
      assert(boundVars.forall(v => !v.isInstanceOf[Variable] || v.isInstanceOf[DifferentialSymbol] || vars.contains(v)),
        "All bound variables " + StaticSemantics.boundVars(prg).prettyString + " must occur in monitor list " + vars.mkString(", ") +
          "\nMissing: " + (StaticSemantics.boundVars(prg).symbols.filterNot(_.isInstanceOf[DifferentialSymbol]) diff vars.toSet).mkString(", "))

      val unknownFnApps = ListBuffer[FuncOf]()
      ExpressionTraversal.traverse(new ExpressionTraversalFunction() {
        override def preT(p: PosInExpr, e: Term): Either[Option[StopTraversal], Term] = e match {
          case f@FuncOf(fn, _) =>
            if (unknownFunctions.keySet.map(_._1).contains(fn)) unknownFnApps += f
            Left(None)
          case _ => Left(None)
        }
      }, prg)
      val boundArgsFns = unknownFnApps.filter(fn => StaticSemantics.freeVars(fn).toSet.intersect(boundVars).nonEmpty)
      require(boundArgsFns.isEmpty,
        "Unable to make functions " + boundArgsFns.map(_.prettyString).mkString(",") +
          " unobservable, because their arguments are bound in program; replace manually with non-deterministic assignments (e.g., replace x:=2; y:=f(x) with x:=2; fx:=*; y:=fx)")

      val postEstimators = unobservableStateVars.
        filter(_._2.isDefined).
        map({ case (v, Some(e)) =>
          (StaticSemantics.freeVars(e).toSet - v).toList match {
            case Nil => ???
            case sensorVar :: Nil => v -> e.replaceFree(v, postVar(v)).replaceFree(sensorVar, postVar(sensorVar))
            case s => throw new IllegalArgumentException("Sensor specifications with multiple variables not supported, please use function symbols for uncertainty and other parameters")
          }
        })

      val preEstimator = unobservable.
        filter(_._2.isDefined).
        map({ case (_, Some(e)) => e }).
        reduceRightOption(And).getOrElse(True)

      val postEqs = unobservableStateVars.keys.
        foldRight[Formula](vars.map(v => Equal(postVar(v), v)).reduceRight(And))((v, f) => postEstimators.get(v) match {
          case Some(e) => Exists(postVar(v)::Nil, And(e, f))
          case _ => Exists(postVar(v)::Nil, f)
        })

      val varConjectureBody = if (preEstimator == True) Diamond(prg, postEqs) else And(preEstimator, Diamond(prg, postEqs))
      val varConjecture = unobservableStateVars.foldRight[Formula](varConjectureBody)((v, f) => Exists(v._1::Nil, f))
      val conjecture = (unknownParams ++ unknownFunctions).foldRight[Formula](varConjecture)({ case (((fn, v), _), f) =>
        val args = fn.domain match {
          case Unit  => Nothing
          case d => d.toDots(0)._1
        }
        Exists(v::Nil, USubst(SubstitutionPair(FuncOf(fn, args), v) :: Nil)(f))
       })
      //@note suppress assumptions mentioning bound variables
      val nonboundAssumptions = FormulaTools.conjuncts(assumptions).
        filter(a => boundVars.intersect(StaticSemantics.freeVars(a).symbols).isEmpty).
        filter(a => StaticSemantics.freeVars(a).intersect(unobservableStateVars.keySet).isEmpty)
      (conjecture, nonboundAssumptions)
    }

    normalizeInputFormula(fml) match {
      case f@Imply(init, Box(prg, _)) =>
        val (conjecture, constAssumptions) = conjectureOf(f, prg)
        ModelPlexConjecture(init, conjecture, constAssumptions)
      case _ => throw new IllegalArgumentException("Unsupported shape of formula " + fml.prettyString + "; formula must be propositionally equivalent to A -> [prg;]P")
    }
  }

  /**
    * Construct ModelPlex monitor specification conjecture corresponding to given formula for parameter estimation
    * over a sliding window.
    *
    * @param fml A formula of the form p -> [a]q, which was proven correct.
    * @param vars A list of variables V, superset of BV(a).
    * @param unobservable Unobservable variables/parameters and their optional estimation (e.g., from a sensor),
    *                     keys subset of vars, any fns.
    * @param windowSize Size of sliding window for parameter estimation.
    * @return A tuple of monitor conjecture and assumptions
    */
  def createSlidingMonitorSpec(fml: Formula, vars: List[Variable],
                               unobservable: ListMap[_ <: NamedSymbol, Option[Formula]],
                               windowSize: Int): (Formula, List[Formula]) = {
    assert(vars.forall(_.index.isEmpty), "Variables with index not allowed, since sliding window generates indices")
    assert(windowSize >= 1, "Window size must be at least 1")
    //@todo encode in dL
    val ModelPlexConjecture(_, spec, assms) = createMonitorSpecificationConjecture(fml, vars, unobservable, NAMED_POST_VAR)

    val (unobservableStateVars, unknownParams, _) = partitionUnobservable(unobservable)
    val (ctx, specFml: Formula) = spec.at(PosInExpr(List.fill(unknownParams.keys.size)(0)))
    def ithMon(mon: Formula, vars: List[Variable], i: Int): Formula = {
      (vars.toSet -- unobservableStateVars.keySet).foldLeft(mon)({ case (f, v) =>
        f.replaceAll(v, BaseVariable(v.name, Some(i-1))).replaceAll(NAMED_POST_VAR(v), BaseVariable(v.name, Some(i)))
      })
    }
    val windowMon = (2 to windowSize).foldLeft(ithMon(specFml, vars, 1))({ case (f,i) => And(f, ithMon(specFml, vars, i)) })
    (ctx(windowMon), assms)
  }

  /** Conjecture for double-checking a monitor formula for correctness: assumptions -> (monitor -> < prg; >Upsilon). */
  def createMonitorCorrectnessConjecture(vars: List[Variable], kind: Symbol, checkProvable: Option[ProvableSig => Unit],
                                         unobservable: ListMap[_ <: NamedSymbol, Option[Formula]]): (Formula => Formula) = formula => {
    val monitor = apply(vars, kind, checkProvable)(formula)
    val ModelPlexConjecture(_, monitorConjecture, assumptions) = createMonitorSpecificationConjecture(formula, vars, unobservable)
    Imply(assumptions.reduceOption(And).getOrElse(True), Imply(monitor, monitorConjecture))
  }

  private def doReplaceOld(t: Term, x0: Map[Variable, Variable]): Term = ExpressionTraversal.traverse(new ExpressionTraversalFunction {
    override def preT(p: PosInExpr, e: Term): Either[Option[StopTraversal], Term] = e match {
      case v: BaseVariable if x0.contains(v) => Right(x0(v))
      case _ => Left(None)
    }
  }, t).get

  private def replaceOld(fml: Formula, x0: Map[Variable, Term]): Formula = x0.foldRight(fml)({
    case ((v, t), f) => f.replaceFree(v, t)
  })

  private def replace[S<:Expression, T<:Term, U<:Term](fml: S, repl: Map[T, U]): S = {
    repl.foldLeft(fml)({
      case (t: Term, v)    => t.replaceFree(v._1, v._2).asInstanceOf[S]
      case (f: Formula, v) => f.replaceFree(v._1, v._2).asInstanceOf[S]
      case (p: Program, v) => p.replaceFree(v._1, v._2).asInstanceOf[S]
    })
  }

  private def proofListener(name: String, senseVars: Set[Variable], x0: Map[Variable, Term]) = new IOListener() {
    var invariant: Option[GenProduct] = None
    // initial condition and differential invariants per ODE
    val diffInvariants: mutable.ListMap[DifferentialProgram, (Formula, Formula)] = mutable.ListMap()
    var inDW = false
    var dWResult: Option[IndexedSeq[Sequent]] = None
    var odeLemmas: List[(String, Formula, BelleExpr)] = Nil
    var throughoutLemmas: List[(String, Formula, BelleExpr)] = Nil
    var loopBranch: Option[BelleExpr] = None
    override def begin(input: BelleValue, expr: BelleExpr): Unit = expr match {
      case SeqTactic((t: AppliedDependentPositionTacticWithAppliedInput) :: (b: BranchTactic) :: Nil) if t.pt.name == "throughout" =>
        loopBranch = Some(b)
      case SeqTactic((t: AppliedDependentPositionTacticWithAppliedInput) :: (b: BranchTactic) :: Nil) if t.pt.name == "loop" && loopBranch.isEmpty =>
        loopBranch = Some(b)
      case SeqTactic((t: AppliedDependentPositionTacticWithAppliedInput) :: (b: BranchTactic) :: Nil) if t.pt.name == "loopAuto" && loopBranch.isEmpty =>
        loopBranch = Some(b)
      case t: AppliedDependentPositionTactic if t.name == "dW" => input match {
        case BelleProvable(p, _) =>
          val dwr = proveBy(p.subgoals.head, t)
          assert(dwr.subgoals.size == 1, "dW expected to result in a single subgoal")
          dWResult = Some(dwr.subgoals)
          inDW = true
      }
      case t: AppliedDependentPositionTacticWithAppliedInput if t.pt.name == "throughout" =>
        invariant = Some(t.pt.inputs.head.asInstanceOf[Formula] -> None)
      case t: AppliedDependentPositionTacticWithAppliedInput if t.pt.name == "loop" && invariant.isEmpty =>
        invariant = Some(t.pt.inputs.head.asInstanceOf[Formula] -> None)
      case t: AppliedDependentPositionTactic if t.pt.name == "loopAuto" && invariant.isEmpty =>
        input match {
          case BelleProvable(p, _) =>
            invariant = TactixLibrary.invGenerator(p.subgoals(0), t.locator.toPosition(p).get).toList.headOption
        }
      case t: AppliedDependentPositionTacticWithAppliedInput if t.pt.name == "dC" && !inDW => input match {
        case BelleProvable(p, _) =>
          val di = ExpressionTraversal.traverse(new ExpressionTraversalFunction() {
            override def preF(p: PosInExpr, e: Formula): Either[Option[StopTraversal], Formula] = e match {
              case Equal(t, FuncOf(TacticReservedSymbols.const, Nothing)) =>
                val oldified = x0.foldLeft(t)({ case (t, (v, v0)) => t.replaceFree(v, v0) })
                Right(Equal(t, oldified))
              case _ => Left(None)
            }
          }, t.pt.inputs.head.asInstanceOf[List[Formula]].head).get
          p.subgoals.head.sub(t.locator.toPosition(p).get) match {
            case Some(Box(ODESystem(ode, _), _)) if !diffInvariants.contains(ode) =>
              diffInvariants(ode) = (
                DifferentialHelper.extractInitialConditions(Some(ode))(p.subgoals.head.ante.reduceOption(And).getOrElse(True)).reduceRightOption(And).getOrElse(True),
                di)
            case Some(Box(ODESystem(ode, _), _)) if diffInvariants.contains(ode) =>
              if (StaticSemantics.freeVars(di).intersect(senseVars).toSet.nonEmpty) {
                val (init, prevDi) = diffInvariants(ode)
                val newDi = FormulaTools.conjuncts(di).diff(FormulaTools.conjuncts(prevDi))
                if (newDi.nonEmpty) diffInvariants(ode) = (init, And(prevDi, newDi.reduceRight(And)))
              }
          }
      }
      case b@BranchTactic(children) if loopBranch.contains(b) => input match {
        case BelleProvable(p, _) =>
          //@todo make sandbox tactic synthesis more flexible for shapes other than ctrl;plant
          assert(3 <= children.size && children.size <= 4 && children.size == p.subgoals.size,
            "3 open goals expected after loop, 4 open goals expected after throughout")
          throughoutLemmas = p.subgoals.zip(children).zipWithIndex.map({ case ((s, t), i) => (name+"_"+i, s.toFormula, implyR(1) & t) }).toList
        case _ =>
      }
      case t => input match {
        case BelleProvable(p, _) if dWResult.contains(p.subgoals) =>
          // close after dW
          assert(p.subgoals.size == 1, "dW expected on a single subgoal")
          def unsequentTac(a:Int,s:Int):BelleExpr = {
            val aTac = if(a > 1) {andL('Llast)*(a-1)} else nil
            val sTac = if(s > 1) {orR('Rlast)*(s-1)} else nil
            implyR(1) & aTac & sTac
          }
          odeLemmas = odeLemmas :+ (name+"_dW_" + odeLemmas.size, p.subgoals.head.toFormula, unsequentTac(p.subgoals.head.ante.length, p.subgoals.head.succ.length) & t)
          dWResult = None
        case _ => // nothing to do
      }
    }
    override def end(input: BelleValue, expr: BelleExpr, output: Either[BelleValue, Throwable]): Unit = expr match {
      case b: BranchTactic if loopBranch.contains(b) => loopBranch = None
      case t: AppliedDependentPositionTactic if t.name == "dW" => (inDW = false)
      case _ =>
    }
    override def kill(): Unit = {}
  }

  /** Combines the differential invariants picked up on multiple branches into a single conjunction of implications. */
  private def combineDiffInvariants(diffInvariants: List[(DifferentialProgram, (Formula, Formula))], origOde: ODESystem,
                                    x0: Map[Variable, Term]): Formula = {
    val origOdeAtoms = DifferentialHelper.atomicOdes(origOde)
    diffInvariants.map({ case (ode, (initial, di)) =>
      val reassociatedDi = FormulaTools.conjuncts(di).reduceRightOption(And).getOrElse(True)
      if (diffInvariants.size > 1) {
        val diff = DifferentialHelper.atomicOdes(ode).filterNot(origOdeAtoms.contains)
        val rhsStartValues = diff.map(x => Equal(origOdeAtoms.find(a => a.xp == x.xp).get.e, x.e))
        val varStartValues = rhsStartValues.flatMap({ case Equal(orig, inst) =>
          val starts: mutable.Map[BaseVariable, Term] = mutable.Map.empty
          ExpressionTraversal.traverse(new ExpressionTraversalFunction() {
            override def preT(p: PosInExpr, e: Term): Either[Option[StopTraversal], Term] = e match {
              case v: BaseVariable => starts(v) = inst.sub(p).get.asInstanceOf[Term]; Left(None)
              case _ => Left(None)
            }
          }, orig)
          starts.filter(kv => kv._1 != kv._2).map(kv => Equal(kv._1, kv._2))
        }).toSet
        val initialConditions = (FormulaTools.conjuncts(initial) ++ varStartValues).reduceRightOption(And).getOrElse(True)
        val oldifiedInitialConditions = DifferentialHelper.getPrimedVariables(ode).foldLeft[Formula](initialConditions)((f, v) =>
          f.replaceAll(v, FuncOf(Function("old", None, Real, Real), v)))
        Imply(replaceOld(oldifiedInitialConditions, x0), replaceOld(reassociatedDi, x0))
      } else replaceOld(reassociatedDi, x0)
    }).reduceRightOption(And).getOrElse(True)
  }

  /** Creates a model with the ODE approximated by the evolution domain and diff. invariants from the `tactic`.
    * Returns the adapted model and a tactic to proof safety from the original proof. */
  def createNonlinearModelApprox(name: String, tactic: BelleExpr, defs: Declaration): Expression => (Formula, BelleExpr) =
      (model: Expression) => model.exhaustiveSubst(USubst(defs.substs.filter(_.what match { case _: SystemConst | _: ProgramConst => true case _ => false }))) match {
    case fml@Imply(init, Box(Loop(prg), safe)) =>
      val (ctrl, plant, evolDomain, measure) = prg match {
        case Compose(c, p@ODESystem(_, q)) => (c, p, q, None)
        case Compose(c, Compose(act, p@ODESystem(_, q))) => (Compose(c, act), p, q, None)
        case Compose(c, Compose(p@ODESystem(_, q), m)) => (c, p, q, Some(m))
        case Compose(c, Compose(act, Compose(p@ODESystem(_, q), m))) => (Compose(c, act), p, q, Some(m))
      }
      val plantVars = StaticSemantics.boundVars(plant).toSet.filter(_.isInstanceOf[BaseVariable]).toList.sorted[NamedSymbol]
      val x0 = plantVars.map(v => v -> BaseVariable(v.name, TacticHelper.freshIndexInFormula(v.name, fml))).toMap
      val x0Ghosts = x0.toList.sortBy[NamedSymbol](_._1).map({ case (v, g) => Assign(g, v) }).reduceRight(Compose)

      val pl = proofListener(name, plantVars.toSet, /*q, */x0)
      LazySequentialInterpreter(pl::/*qeDurationListener::*/Nil)(tactic, BelleProvable.plain(ProvableSig.startProof(model.asInstanceOf[Formula], defs))) match {
        case BelleProvable(proof, _) => assert(proof.isProved, "Cannot derive a nonlinear model from unfinished proof")
        case _ => assert(assertion = false, "Cannot derive a nonlinear model from unfinished proof")
      }

      def pushOld(fml: Formula): Formula = ExpressionTraversal.traverse(new ExpressionTraversalFunction() {
        override def preT(p: PosInExpr, e: Term): Either[Option[StopTraversal], Term] = e match {
          case FuncOf(TacticReservedSymbols.old, _: BaseVariable) => Left(None)
          case FuncOf(TacticReservedSymbols.old, arg: Term) => Right(replace(arg, x0))
          case _ => Left(None)
        }
      }, fml).get

      val olds = x0.map({ case (v, v0) => FuncOf(TacticReservedSymbols.old, v) -> v0 })
      val diffInvariants = replace(pushOld(combineDiffInvariants(pl.diffInvariants.toList, plant, Map())), olds)
      val internalVars = StaticSemantics.freeVars(diffInvariants).toSet.filter(_.name.endsWith("_"))

      //@note tactics (e.g., ODE's nilpotentsolve) may introduce internal symbols that become "plant" variables
      val nondetPlant = (plantVars ++ internalVars).map(AssignAny).sortBy[NamedSymbol](_.x).reduceRight(Compose)
      val odeGuard = if (evolDomain == True) diffInvariants else And(evolDomain, diffInvariants)
      val guardedPlant = Compose(Test(odeGuard), Compose(nondetPlant, Test(odeGuard)))
      val body = measure match {
        case Some(m) => Compose(ctrl, Compose(Compose(x0Ghosts, guardedPlant), m))
        case None => Compose(ctrl, Compose(x0Ghosts, guardedPlant))
      }
      val approx = Imply(init, Box(Loop(body), safe))
      (approx, skip)
    case _ => throw new IllegalArgumentException("Unsupported model shape, expected shape init -> [(ctrl;plant;)*]safe")
  }

  /** Creates a sandbox safety conjecture from a formula of the shape init->[?bounds;{ctrl;plant}*]safe. The sandbox embeds
    * an (unverified) external controller in monitor checks of `kind`. It approximates the external controller behavior
    * with nondeterministic values for each of the bound variables in `ctrl`. Input to the external controller is measured with
    * nondeterministic values for each of the bound variables in `plant`, but restricted to those satisfying the
    * evolution domain constraints and invariants of the plant. If the monitor is satisfied, the external controller's
    * decision are actuated. Otherwise (monitor unsatisfied) `fallback` (if specified, ctrl by default) is executed.
    * @param tactic The tactic used to prove safety of the original model.
    * @param fallback The fallback controller to embed in the sandbox, `ctrl` by default.
    * @param kind The kind of monitor to derive (controller or model monitor).
    * @param checkProvable Whether or not to check the ModelPlex provable.
    * @return The sandbox formula with a tactic to prove it, and a list of lemmas used in the proof.
    */
  def createSandbox(name: String,
                    tactic: BelleExpr,
                    fallback: Option[Program],
                    kind: Symbol,
                    checkProvable: Option[(ProvableSig => Unit)],
                    synthesizeProofs: Boolean,
                    defs: Declaration,
                    postVar: Variable=>Variable = NAMED_POST_VAR):
                    Formula => ((Formula,BelleExpr), List[(String,Formula,BelleExpr)]) = formula => {
    require(kind == 'ctrl, s"Unable to create a sandbox of kind $kind, so far only controller monitors supported")
    val expandedModel = defs.exhaustiveSubst(formula)
    val (initCond: Formula, sysPrg: Loop, ctrlPrg: Program, plant: ODESystem, ode: DifferentialProgram, q: Formula, safe: Formula) = expandedModel match {
      case Imply(initCond, Box(sysPrg@Loop(Compose(ctrlPrg, plant@ODESystem(ode, q))), safe)) =>
        (initCond, sysPrg, ctrlPrg, plant, ode, q, safe)
      case Imply(initCond, Box(sysPrg@Loop(Compose(ctrlPrg, Compose(timeReset, plant@ODESystem(ode, q)))), safe)) =>
        (initCond, sysPrg, Compose(ctrlPrg, timeReset), plant, ode, q, safe)
      case _ => throw new IllegalArgumentException("Sandbox synthesis supports input formulas of the shape init -> [{ctrl;ODE}*]safe. Please use {} to group program statements into exactly two blocks, e.g. { {ctrl1;ctrl2;}{ODE} }*.")
    }
    val free = StaticSemantics.symbols(Compose(Test(initCond),sysPrg))
    val bound = StaticSemantics.boundVars(sysPrg)
    val constVars = free.--(bound.toSet)
    val vars: List[BaseVariable] = StaticSemantics.symbols(expandedModel).
      filter({case _: BaseVariable => true case _ => false}).
      --(constVars).
      map(_.asInstanceOf[BaseVariable]).
      toList.sorted[NamedSymbol]

    val consts: Map[Term,Variable] =
    constVars.
      filter({ case Function(_, _, Unit, _, _) => true case _: BaseVariable => true case _ => false }).
      map({ case s: Function => FuncOf(s, Nothing) -> Variable(s.name, s.index)
      case v: BaseVariable => v -> v}).toMap
    val bounds = FormulaTools.conjuncts(initCond).
      filter(StaticSemantics.freeVars(_).intersect(StaticSemantics.boundVars(sysPrg)).isEmpty).
      map(replace(_, consts)).
      reduceRightOption(And).getOrElse(True)
    val monitor = replace(apply(vars, kind, checkProvable)(expandedModel), consts)
    val senseVars: List[Variable] = StaticSemantics.boundVars(ode).toSet.
      filterNot(StaticSemantics.isDifferential(_)).toList.sorted[NamedSymbol]
    val sensePostVars = senseVars.map(v => v -> postVar(v)).toMap
    val ctrlVars: List[Variable] = StaticSemantics.boundVars(ctrlPrg).toSet[Variable].toList.sorted[NamedSymbol]
    val ctrlOnlyVars : List[Variable] = ctrlVars.filter({ x => !(senseVars.contains(x) || constVars.contains(x)) })
    val initSensors = FormulaTools.conjuncts(initCond).
      //@todo freeVars(loopinv) would be more accurate than boundVars(ctrlPrg)
      filter(!StaticSemantics.freeVars(_).intersect(StaticSemantics.boundVars(plant) ++ StaticSemantics.boundVars(ctrlPrg)).isEmpty).
      map(replace(_, consts)).
      reduceRightOption(And).getOrElse(True)

    val x0 = Map[Variable,Term]()
    val olds = senseVars.map(v => FuncOf(Function("old", None, Real, Real), postVar(v)) -> v).toMap

    val pl = proofListener(name, senseVars.toSet, x0)
    LazySequentialInterpreter(pl::Nil)(tactic, BelleProvable.plain(ProvableSig.startProof(formula, defs)))

    assert(pl.invariant.isDefined, "Proof of model " + name + " does not provide a loop invariant. Please use tactic loop({`inv`},...) in the proof.")
    assert(pl.diffInvariants.nonEmpty, "Proof of model " + name + " does not provide sufficient insight into invariant regions of the ODE dynamics. Please use differential cuts dC in the proof.")
    assert(pl.odeLemmas.nonEmpty, "Proof of model " + name + " does not provide sufficient insight abstracting from the ODE dynamics. Please use differential weakening dW in the proof.")

    val inv = replace(pl.invariant.get._1, consts)

    val diffInvConjuncts = FormulaTools.conjuncts(combineDiffInvariants(pl.diffInvariants.toList, plant, x0)) :+ q
    val rep1 = diffInvConjuncts.map(replace(_, sensePostVars))
    val rep2 = rep1.map(replace(_, consts))
    val rep3 = rep2.map(replace(_, olds))
    val rep4 = rep3.distinct
    val plantMonitor = rep4.reduceRight(And)

    val sensePreVars = senseVars.map(v => BaseVariable(v.name, Some(v.index.getOrElse(-1)+1)) -> v).toMap
    val odeLemmas = pl.odeLemmas.map({ case (odeLemmaName, odeLemmaFml, odeLemmaTactic) =>
      (odeLemmaName, replace(replace(odeLemmaFml, sensePostVars), sensePreVars),
        sensePreVars.map({ case (v0, v) => uniformRename(v, v0) }).reduceOption[BelleExpr](_&_).getOrElse(skip) &
          sensePostVars.map({ case (v, vp) => uniformRename(v, vp) }).reduceOption[BelleExpr](_&_).getOrElse(skip) &
          odeLemmaTactic)
    })

    val monitor0 = replace(monitor, vars.map(v => postVar(v) -> v).toMap)

    def skipPostfixedAssignments(assignments: Seq[Program]): Program = (assignments :+ Test(True)).reduceRight(Compose)
    def skipPostfixFallback(fb: Program): Program = {
      def decompose(prg: Program): Seq[Program] = prg match {
        case Compose(l, r) => decompose(l) ++ decompose(r)
        case _ => prg :: Nil
      }
      skipPostfixedAssignments(decompose(fb))
    }

    // consts:=*;
    val readConsts = skipPostfixedAssignments(consts.values.toList.sorted[NamedSymbol].map(AssignAny))
    // senseVars+:=*; ?plantMonitor; senseVars:=senseVars+;
    val readInitialSensors = skipPostfixedAssignments(senseVars.map(AssignAny))
    val readSensors = skipPostfixedAssignments(sensePostVars.values.toList.sorted[NamedSymbol].map(AssignAny))
    val readCtrls = skipPostfixedAssignments(ctrlVars.sorted[NamedSymbol].map(AssignAny))
    val copySensors = skipPostfixedAssignments(sensePostVars.toList.sortBy[NamedSymbol](_._1).map(Assign.tupled))

    val sense = Compose(readSensors, Compose(Test(plantMonitor), copySensors))
    // ctrlVars+:=*;
    val ctrl = skipPostfixedAssignments(ctrlVars.map(postVar).map(AssignAny))
    // senseVars\ctrlVars:=senseVars
    val nonCtrlState = skipPostfixedAssignments((senseVars.toSet--ctrlVars.toSet).toList.sorted[NamedSymbol].
      map(v => postVar(v) -> v).map(Assign.tupled))
    // ctrlVars:=ctrlVarsTemp
    val operationalize = skipPostfixedAssignments(ctrlVars.map(v => Assign(v, postVar(v))))
    // ctrl+:=fallback
    val fb = fallback.getOrElse(ctrlPrg)
    // Note: This is an easy way to compute the union of boundVars across fallback and control program; we will need both
    val allvars = StaticSemantics.boundVars(Compose(fb,ctrlPrg)).toSet[Variable].toList.sorted[NamedSymbol]
    val fallbackCtrl = allvars.foldRight(skipPostfixFallback(fb))({ case (v, fprg) => URename(v, postVar(v))(fprg) })
    // ?monitor ++ ctrlVars+:=fallback
    val act = Choice(Test(monitor), fallbackCtrl)

    val upsilonConjuncts = vars.sorted[NamedSymbol].map(v => Equal(postVar(v), v))
    val upsilon = upsilonConjuncts.reduce(And)

    // ctrlVars+:=ctrlVars
    val tempCtrl = skipPostfixedAssignments(vars.map(v => Assign(postVar(v), v)))

    val sandbox = Imply(replace(initCond, consts), Box(
      Compose(Compose(readConsts,
        Compose(readCtrls,
          Compose(readInitialSensors,
            Test(And(bounds, initSensors))))),
        Loop(Compose(ctrl,
          Compose(nonCtrlState,
            Compose(replace(act,consts),
              Compose(operationalize, sense)))))),
      replace(safe, consts)))

    if (synthesizeProofs) {
      /* todo */
      (sandbox -> nil, Nil)
    } else {
      (sandbox -> nil, Nil)
    }
  }

  /**
    * Synthesizes a tactic to derive a sandbox safety proof from the safety proof of the original model.
    * @param name The name of the sandbox (used to prefix lemma lookup).
    * @param inv The throughout invariant used in the original safety proof.
    * @param monitor Monitor derived from the model.
    * @param ctrl Verified control program.
    * @param fallbackCtrl Fallback control with control effect set to post-vars, of the shape fallback;xp:=x;
    * @param upsilon The ModelPlex conjecture post-condition of the shape xp=x
    * @param senseVars The variables bound in the plant.
    * @return The tactic to derive a sandbox safety proof from the original safety proof.
    */
  private def sandboxTacticPlantFirst(name: String, inv: Formula, monitor: Formula, odeDomain: Formula,
                            ctrl: Program, fallbackCtrl: Program,
                            upsilon: Formula, senseVars: List[Variable]): BelleExpr = {
    val numCtrlVars = StaticSemantics.boundVars(ctrl).toSet.size
    val upsilonConjuncts = FormulaTools.conjuncts(upsilon)

    /*@note chase but stop on <ctrl>fallbackUpsilon */
    val chaseFallback = anon ((pos: Position, seq: Sequent) => seq.sub(pos) match {
      case Some(Diamond(prg, _)) if prg == ctrl => nil
      case _ => step(pos) | alphaRule | allR(pos)
    })

    //@todo generalize to fallback with nondeterministic choice
    val Diamond(_, fallbackUpsilon) = proveBy(Box(fallbackCtrl, Diamond(ctrl, upsilon)),
      SaturateTactic(chaseFallback(1))).subgoals.head.succ.head

    val fallbackUpsilonConjuncts = FormulaTools.conjuncts(fallbackUpsilon)

    implyR(1) & SaturateTactic(andL('L)) & composeb(1) & testb(1) & implyR(1) & throughout(inv)(1) & Idioms.<(
      DebuggingTactics.print("Proving base case") & useLemma(name+"_0", Some(prop)) & DebuggingTactics.done("Base case")
      ,
      DebuggingTactics.print("Proving use case") & useLemma(name+"_1", Some(prop)) & DebuggingTactics.done("Use case")
      ,
      DebuggingTactics.print("Proving plant") & chase(1) & allR(1)*senseVars.size &
      DebuggingTactics.print("Applying " + name + "_dW lemma") &
      useLemma(name+"_dW", Some(prop)) & DebuggingTactics.done(name + "_dW lemma")
      ,
      DebuggingTactics.print("Proving external control") & chase(1) & allR(1)*numCtrlVars & prop &
      DebuggingTactics.done("External control")
      ,
      DebuggingTactics.print("Proving controllers") & chase(1) & andR(1) & Idioms.<(
        DebuggingTactics.print("Proving external control passes monitor") &
        useLemmaAt(name+"_MonitorCheck", Some(PosInExpr(0::Nil)))(1, 0::Nil) &
        implyR(1) & cut(Box(ctrl, inv)) & Idioms.<(
          cut(Diamond(ctrl, And(inv, And(upsilon, odeDomain)))) & Idioms.<(
            hideL('L, Box(ctrl, inv)) & hideL('L, Diamond(ctrl, And(upsilon, odeDomain))) &
            useAt(Ax.diamond, PosInExpr(1::Nil))('Llast) &
            notL('Llast) & abstractionb('Rlast) & allR('Rlast)*numCtrlVars & notR('Rlast) & SaturateTactic(andL('L)) &
            upsilonConjuncts.filter({ case Equal(l, r) => l != r }).map(c => exhaustiveEqL2R('L, c)).reduce[BelleExpr](_&_) &
            prop & DebuggingTactics.done("External control passes monitor 1")
            ,
            useAt(Ax.Kd2, PosInExpr(1::1::Nil))(2) & onAll(prop) &
            DebuggingTactics.done("External control passes monitor 2")
          ),
          useLemma(name+"_2", Some(prop)) & DebuggingTactics.done("External control passes monitor 3")
        ) & DebuggingTactics.done("External control")
        ,
        DebuggingTactics.print("Proving fallback") &
        implyR(1) & hideL('Llast) & cut(Box(fallbackCtrl, monitor)) <(
          Idioms.searchApplyIn(Box(fallbackCtrl, monitor),
            useLemmaAt(name+"_MonitorCheck", Some(PosInExpr(0::Nil))), PosInExpr(1::Nil)) &
            SaturateTactic(chaseFallback('Llast)) & cut(Box(ctrl, inv)) <(
            cut(Diamond(ctrl, And(inv, And(fallbackUpsilon, odeDomain)))) <(
              hideL('L, Box(ctrl, inv)) & hideL('L, Diamond(ctrl, And(fallbackUpsilon, odeDomain))) &
              useAt(Ax.diamond, PosInExpr(1::Nil))('Llast) &
              notL('Llast) & abstractionb('Rlast) & allR('Rlast)*numCtrlVars & notR('Rlast) & SaturateTactic(andL('L)) &
              fallbackUpsilonConjuncts.filter({ case Equal(l, r) => l != r }).
                map(c => exhaustiveEqR2L('L, c)).
                reduce[BelleExpr](_&_) &
              prop & DebuggingTactics.done("Fallback 1")
              ,
              useAt(Ax.Kd2, PosInExpr(1::1::Nil))('Rlast) & onAll(prop) &
              DebuggingTactics.done("Fallback 2")
            )
            ,
            DebuggingTactics.print("Applying " + name + "_2 lemma") &
            useLemma(name+"_2", Some(prop)) &
            DebuggingTactics.done("Applying " + name + "_2 lemma")
          )
          ,
          DebuggingTactics.print("Applying " + name + "_FallbackCheck lemma") &
          useLemma(name+"_FallbackCheck", Some(prop)) & DebuggingTactics.done("Applying " + name + "_FallbackCheck lemma")
        ) & DebuggingTactics.done("Proving fallback")
      )
    )
  }

  /**
    * Synthesizes a tactic to derive a sandbox safety proof from the safety proof of the original model.
    * @param name The name of the sandbox (used to prefix lemma lookup).
    * @param inv The throughout invariant used in the original safety proof.
    * @param monitor Monitor derived from the model.
    * @param ctrl Verified control program.
    * @param fallbackCtrl Fallback control with control effect set to post-vars, of the shape fallback;xp:=x;
    * @param upsilon The ModelPlex conjecture post-condition of the shape xp=x
    * @param senseVars The variables bound in the plant.
    * @return The tactic to derive a sandbox safety proof from the original safety proof.
    */
  private def sandboxTactic(name: String, inv: Formula, monitor: Formula, odeDomain: Formula,
                            ctrl: Program, fallbackCtrl: Program, consts: Map[FuncOf, Variable],
                            upsilon: Formula, senseVars: List[Variable]): BelleExpr = {
    val numCtrlVars = StaticSemantics.boundVars(ctrl).toSet.size
    val upsilonConjuncts = FormulaTools.conjuncts(upsilon)

    /*@note chase but stop on <ctrl>fallbackUpsilon */
    val chaseFallback = anon ((pos: Position, seq: Sequent) => seq.sub(pos) match {
      case Some(Diamond(prg, _)) if prg == ctrl => nil
      case _ => step(pos) | alphaRule | allR(pos)
    })

    //@todo generalize to fallback with nondeterministic choice
    val Diamond(_, fallbackUpsilon) = proveBy(Box(fallbackCtrl, Diamond(ctrl, upsilon)),
      SaturateTactic(chaseFallback(1))).subgoals.head.succ.head

    val fallbackUpsilonConjuncts = FormulaTools.conjuncts(fallbackUpsilon)

    def constify(tactic: BelleExpr): BelleExpr = consts.foldLeft[BelleExpr](tactic)((tactic, c) => let(c._1, c._2, tactic))

    DebuggingTactics.print("Proving sandbox safety") &
    chase(1) & SaturateTactic((allR(1) | implyR(1))) & loop(inv)(1) <(
      DebuggingTactics.print("Proving base case") & constify(useLemma(name+"_0", Some(prop))) & DebuggingTactics.done("Base case")
      ,
      DebuggingTactics.print("Proving use case") & constify(useLemma(name+"_1", Some(prop))) & DebuggingTactics.done("Use case")
      ,
      DebuggingTactics.print("Proving induction step") &
      DebuggingTactics.print("Executing external control") &
      composeb(1) & (composeb(1) & randomb(1) & allR(1))*(numCtrlVars-1) & randomb(1) & allR(1) &
      DebuggingTactics.print("Splitting actuation/fallback from plant") &
      composeb(1) & generalize(inv)(1) <(
        DebuggingTactics.print("Proving controllers") & choiceb(1) & andR(1) <(
          DebuggingTactics.print("Proving external control actuation") &
          composeb(1) & testb(1) &
          useLemmaAt(name+"_MonitorCheck", Some(PosInExpr(0::Nil)))(1, 0::Nil) &
          implyR(1) & cut(Box(ctrl, inv)) <(
            cut(Diamond(ctrl, And(inv, And(upsilon, odeDomain)))) <(
              DebuggingTactics.print("Using external control actuation cuts") &
              chase(1) &
              hideL('L, Box(ctrl, inv)) & hideL('L, Diamond(ctrl, And(upsilon, odeDomain))) &
              useAt(Ax.diamond, PosInExpr(1::Nil))('Llast) &
              notL('Llast) & abstractionb('Rlast) & allR('Rlast)*numCtrlVars & notR('Rlast) & SaturateTactic(andL('L)) &
              upsilonConjuncts.filter({ case Equal(l, r) => l != r }).map(c => exhaustiveEqL2R('L, c)).reduce[BelleExpr](_&_) &
              prop & DebuggingTactics.done("Using external control actuation cuts")
              ,
              DebuggingTactics.print("Proving <ctrl;>(inv&upsilon&q)") &
              useAt(Ax.Kd2, PosInExpr(1::1::Nil))(2) & onAll(prop) &
              DebuggingTactics.done("Proving <ctrl;>(inv&upsilon&q)")
            )
            ,
            DebuggingTactics.print("Proving [ctrl;]inv") &
            constify(useLemma(name+"_2", Some(prop))) & DebuggingTactics.done("Proving [ctrl;]inv")
          ) &
          DebuggingTactics.done("Proving external control actuation")
          ,
          DebuggingTactics.print("Proving fallback") & composeb(1) & testb(1) & implyR(1) & hideL('Llast) &
          cut(Box(fallbackCtrl, monitor)) <(
            Idioms.searchApplyIn(Box(fallbackCtrl, monitor),
              useLemmaAt(name+"_MonitorCheck", Some(PosInExpr(0::Nil))), PosInExpr(1::Nil)) &
              SaturateTactic(chaseFallback('Llast)) & DebuggingTactics.print("Fallback chased") &
            cut(Box(ctrl, inv)) <(
              cut(Diamond(ctrl, And(inv, And(fallbackUpsilon, odeDomain)))) <(
                DebuggingTactics.print("Using fallback cuts") &
                chase(1) & hideL('L, Box(ctrl, inv)) & hideL('L, Diamond(ctrl, And(fallbackUpsilon, odeDomain))) &
                useAt(Ax.diamond, PosInExpr(1::Nil))('Llast) &
                notL('Llast) & abstractionb('Rlast) & allR('Rlast)*numCtrlVars & notR('Rlast) & SaturateTactic(andL('L)) &
                fallbackUpsilonConjuncts.filter({ case Equal(l, r) => l != r }).map(c => exhaustiveEqR2L('L, c)).reduce[BelleExpr](_&_) &
                prop & DebuggingTactics.done("Using fallback cuts")
                ,
                DebuggingTactics.print("Proving <ctrl;>(inv&upsilon&q)") &
                useAt(Ax.Kd2, PosInExpr(1::1::Nil))('Rlast) & onAll(prop) &
                DebuggingTactics.done("Proving <ctrl;>(inv&upsilon&q)")
              )
              ,
              DebuggingTactics.print("Applying " + name + "_2 lemma") &
              constify(useLemma(name+"_2", Some(prop))) &
              DebuggingTactics.done("Applying " + name + "_2 lemma")
            )
            ,
            DebuggingTactics.print("Applying " + name + "_FallbackCheck lemma") &
            useLemma(name+"_FallbackCheck", Some(prop)) &
            DebuggingTactics.done("Applying " + name + "_FallbackCheck lemma")
          ) &
          DebuggingTactics.done("Proving fallback")
        ),
        DebuggingTactics.print("Proving plant") & chase(1) & allR(1)*senseVars.size &
        DebuggingTactics.print("Applying " + name + "_dW lemma") &
        constify(useLemma(name+"_dW", Some(prop))) &
        DebuggingTactics.done(name + "_dW lemma")
      ) &
      DebuggingTactics.done("Proving induction step")
    ) &
    DebuggingTactics.done("Proving sandbox safety")
  }

  /**
   * Returns a tactic to derive a controller monitor in axiomatic style using forward chase. The tactic is designed to
   * operate on input produced by createMonitorSpecificationConjecture.
    *
    * @see [[createMonitorSpecificationConjecture]]
   * @example {{{
   *        |- xpost=1
   *        ------------------------------controllerMonitorByChase(1)
   *        |- <{x:=1; {x'=2}}*>xpost=x
   * }}}
   * In order to produce the result above, the tactic performs intermediate steps as follows.
   * @example {{{
   *        |- xpost=1
   *        ------------------------------true&
   *        |- (true & xpost=1)
   *        ------------------------------<:=> assign
   *        |- <x:=1;>(true & xpost=x)
   *        ------------------------------DX diamond differential skip
   *        |- <x:=1; {x'=2}>xpost=x
   *        ------------------------------<*> approx
   *        |- <{x:=1; {x'=2}}*>xpost=x
   * }}}
   * @return The tactic.
   */
  def controllerMonitorByChase: BuiltInPositionTactic = chase(3,3, (e:Expression) => e match {
    // remove loops
    case Diamond(Loop(_), _) => Ax.loopApproxd :: Nil
    // remove ODEs for controller monitor
    case Diamond(ODESystem(_, _), _) => Ax.dDX :: Nil
    // run inside quantifiers
    case _: Exists => Ax.existsStutter :: Nil
    case _: Forall => Ax.allStutter :: Nil
    case _: And => Ax.andStutter :: Nil
    case _ => logger.trace("Chasing " + e.prettyString); AxIndex.axiomsFor(e)
  })

  def chaseToTests(combineTests: Boolean): BuiltInPositionTactic = {
    chaseI(3,3, (e:Expression) => e match {
      case Or(_, _) => Ax.orRecursor :: Nil
      case And(_, _) => Ax.invtestd :: Nil
      case f: Formula if f.isFOL && f != True => Ax.andTrueInv :: Nil
      case f: Formula if f == True => Nil
      case Diamond(Test(_), Diamond(Test(_), _)) if combineTests => Ax.testdcombine :: Nil
      case _: Diamond => Ax.programStuck :: Nil
      case _: Exists => Ax.existsStutter :: Nil
      case _: Forall => Ax.allStutter :: Nil
      //case _ => logger.trace("Chasing " + e.prettyString); AxiomIndex.axiomsFor(e)
    }, (_,_) => pr=>pr, _ => us=>us, AxIndex.axiomIndex)
  }

  /** Chase index to remove loops and split sequential compositions, skip everything else. */
  private val loopComposeIndex = (e:Expression) => e match {
    // remove loops and split compositions to isolate differential equations before splitting choices
    case Diamond(Loop(_), _) => Ax.loopApproxd:: Nil
    case Diamond(Compose(_, _), _) => AxIndex.axiomsFor(e)
    // run inside quantifiers
    case _: Exists => Ax.existsStutter :: Nil
    case _: Forall => Ax.allStutter :: Nil
    // run inside sliding window conjunction
    case _: And => Ax.andStutter :: Nil
    case _ => Nil
  }

  /** Chase index to skip ODEs, remove loops, and all other programs. */
  private val skipODEIndex = (e:Expression) => e match {
    // remove loops
    case Diamond(Loop(_), _) => Ax.loopApproxd :: Nil
    // keep ODEs, solve later
    case Diamond(ODESystem(_, _), _) => Nil
    // run inside quantifiers
    case _: Exists => Ax.existsStutter :: Nil
    case _: Forall => Ax.allStutter :: Nil
    // run inside sliding window conjunction
    case _: And => Ax.andStutter :: Nil
    case _ => logger.trace("Chasing " + e.prettyString); AxIndex.axiomsFor(e)
  }

  /** Solves ODEs for model monitors, chases in ODE postcondition after solving. */
  private lazy val modelMonitorSolveChaseODE = anon ((pos: Position, seq: Sequent) => seq.sub(pos) match {
    case Some(Diamond(_: ODESystem, _)) =>
      AxiomaticODESolver.axiomaticSolve()(pos) & chase(3, 3, skipODEIndex)(pos ++ PosInExpr(0::1::Nil)) &
        SimplifierV3.simpTac()(pos ++ PosInExpr(0::1::Nil))
    case e => throw new TacticInapplicableFailure("Expected an ODE at position " + pos + ", but got " +
      e.map(_.prettyString).getOrElse("<none>"))
  })

  /**
    * Returns a tactic to derive a model monitor in axiomatic style using forward chase + diffSolve. The tactic is
    * designed to operate on input produced by createMonitorSpecificationConjecture.
    *
    * @see [[createMonitorSpecificationConjecture]]
    * @return The tactic.
    */
  lazy val modelMonitorByChase: DependentPositionTactic = modelMonitorByChase(modelMonitorSolveChaseODE)
  def modelMonitorByChase(ode: DependentPositionTactic): DependentPositionTactic = anon ((pos: Position, _: Sequent) =>
    chase(3,3, loopComposeIndex)(pos) &
    applyAtAllODEs(ode)(pos) & // solve isolated ODEs once before splitting choices
    // chase and solve remaining
    chase(3,3, skipODEIndex)(pos) &
    applyAtAllODEs(ode)(pos))

  /** Applies tatic `t` at all ODEs underneath this tactic's position. */
  def applyAtAllODEs(t: DependentPositionTactic): DependentPositionTactic = TacticFactory.anon((pos: Position, sequent: Sequent) => {
    val positions: List[BelleExpr] = mapSubpositions(pos, sequent, {
      case (Diamond(_: ODESystem, _), pp) => Some(t(pp))
      case _ => None
    })
    positions.reduceRightOption[BelleExpr](_ & _).getOrElse(skip)
  })

  /** Euler-approximates all atomic ODEs somewhere underneath pos */
  def eulerAllIn: DependentPositionTactic = anon ((pos: Position, sequent: Sequent) => {
    val eulerAxiom = "<{x_'=f(x_)}>p(x_) <-> \\exists t_ (t_>=0 & \\forall e_ (e_>0 -> \\forall h0_ (h0_>0 -> \\exists h_ (0<h_&h_<h0_&<{x_:=x_+h_*f(x_);}*>(t_>=0 & \\exists y_ (abs(x_-y_) < e_ & p(y_))) ))))".asFormula
    val positions: List[BelleExpr] = mapSubpositions(pos, sequent, {
      case (Diamond(_: ODESystem, _), pp) => Some(useAt(ProvableSig.startPlainProof(eulerAxiom), PosInExpr(0::Nil))(pp))
      case _ => None
    })
    positions.reduceRightOption[BelleExpr](_ & _).getOrElse(skip)
  })

  /** Euler-approximates all ODEs somewhere underneath pos. Systematic tactic, but not a proof. */
  def eulerSystemAllIn: DependentPositionTactic = anon ((pos: Position, sequent: Sequent) => {
    /** Simultaneous updates of all variables with step size h */
    def createSystemApprox(atoms: List[AtomicODE], h: Term): Program = {
      val initial: Map[Variable, Variable] = atoms.map({ case AtomicODE(DifferentialSymbol(x), _) =>
        x -> TacticHelper.freshNamedSymbol(x, sequent)}).toMap
      val initials = initial.map({case (v, v0) => Assign(v0, v)}).reduce(Compose)
      val eulerSteps: Program = atoms.map({case AtomicODE(DifferentialSymbol(x), f) =>
        Assign(x, Plus(x, Times(h, initial.foldLeft(f)({case (ff, (y, y0)) => ff.replaceFree(y, y0)}))))}).reduce(Compose)
      Compose(initials, eulerSteps)
    }

    /** Error norm */
    def createErrorMargin(primed: List[Variable], e: Term, p: Formula): Formula = {
      // \exists y_ (norm(x_-y_) < e_ & p(y_))
      val ys: Map[Variable, Variable] = primed.map(x => x -> TacticHelper.freshNamedSymbol(Variable("y" + x.name, x.index, x.sort), sequent)).toMap
      val py = ys.foldLeft(p)({case (pp, (x, y)) => pp.replaceFree(x, y)})
      val norm = ys.map({case (x, y) => Power(Minus(x, y), Number(2))}).reduce(Plus)
      val marginP = And(Less(norm, Power(e, Number(2))), py)
      //Exists(ys.values.toList, margin)
      ys.foldLeft[Formula](marginP)({case (m, (_, y)) => Exists(y::Nil, m)})
    }

    def createEulerAxiom(ode: ODESystem, p: Formula): Formula = {
      val h = "h_".asVariable
      val e = "e_".asVariable
      val systemApprox = createSystemApprox(DifferentialHelper.atomicOdes(ode), h)
      val errorMargin = createErrorMargin(DifferentialHelper.getPrimedVariables(ode), e, p)
      s"<{c_&q_(||)}>p_(||) <-> \\exists t_ (t_>=0 & \\forall $e ($e>0 -> \\forall h0_ (h0_>0 -> \\exists $h (0<$h&$h<h0_&<{$systemApprox}*>(t_>=0 & $errorMargin) ))))".asFormula
    }

    val positions: List[BelleExpr] = mapSubpositions(pos, sequent, {
      //@note OnAll necessary since the "show axiom" branches are left open by useAt (because we cut in the desired result, not use an actual axiom)
      case (Diamond(ode: ODESystem, p), dpos) => Some(OnAll(useAt(ProvableSig.startPlainProof(createEulerAxiom(ode, p)), PosInExpr(0::Nil))(dpos) | skip))
      case _ => None
    })
    positions.reduceRightOption[BelleExpr](_ & _).getOrElse(skip)
  })

  /** Unsound approximation step */
  def flipUniversalEulerQuantifiers(fml: Formula): Formula = {
    ExpressionTraversal.traverse(new ExpressionTraversalFunction() {
      override def preF(p: PosInExpr, f: Formula): Either[Option[StopTraversal], Formula] = f match {
        case Forall(e, Imply(pe, Forall(h0, Imply(ph0, ph)))) => Right(Exists(e, And(pe, Exists(h0, And(ph0,ph)))))
        case _ => Left(None)
      }
    }, fml).getOrElse(fml)
  }

  /** Unrolls diamond loops */
  def unrollLoop(n: Int): DependentPositionTactic = anon ((pos: Position, sequent: Sequent) => {
    if (n <= 0) skip
    else {
      val positions: List[BelleExpr] = mapSubpositions(pos, sequent, {
        case (Diamond(_: Loop, _), pp) =>
          if (n == 1) Some(useAt(Ax.loopApproxd)(pp))
          else Some(useAt(Ax.iterated, PosInExpr(0 :: Nil))(pp))
        case _ => None
      })
      positions.reduceRightOption[BelleExpr](_ & _).getOrElse(skip) & unrollLoop(n-1)(pos)
    }
  })

  /** Chases remaining assignments. */
  lazy val chaseEulerAssignments: DependentPositionTactic = anon ((pos: Position, sequent: Sequent) => {
    val positions: List[BelleExpr] = mapSubpositions(pos, sequent, {
      case (Diamond(_, _), pp) => Some(chase(pp))
      case _ => None
    })
    positions.lastOption.getOrElse(skip)
  })

  /**
   * ModelPlex sequent-style synthesis technique, i.e., with branching so that the tactic can operate on top-level
   * operators. Operates on monitor specification conjectures.
    *
    * @see[[createMonitorSpecificationConjecture]]
   * @return The tactic.
   */
  def modelplexSequentStyle: DependentPositionTactic = ???

  /**
   * ModelPlex backward proof tactic for axiomatic-style monitor synthesis, i.e., avoids proof branching as occuring in
   * the sequent-style synthesis technique. The tactic 'unprog' determines what kind of monitor (controller monitor,
   * model monitor) to synthesize. Operates on monitor specification conjectures.
    *
    * @param useOptOne Indicates whether or not to use Opt. 1 at intermediate steps.
   * @param unprog A tactic for a specific monitor type (either controller monitor or model monitor).
   * @see [[createMonitorSpecificationConjecture]]
   * @see [[controllerMonitorT]]
   * @see [[modelMonitorT]]
   */
  def modelplexAxiomaticStyle(unprog: DependentPositionTactic): DependentPositionTactic = anon ((pos: Position, sequent: Sequent) => {
    // was "Modelplex In-Place"
    sequent.sub(pos) match {
      case Some(Diamond(_, _)) =>
        SaturateTactic(debug("Before HP") & unprog(pos) & debug("After  HP")) & debug("Modelplex done")
      case Some(e) => throw new TacticInapplicableFailure("Modelplex In-Place only applicable to diamond properties, but got " + e.prettyString)
      case None => throw new IllFormedTacticApplicationException("Position " + pos + " does not point to a valid position in sequent " + sequent.prettyString)
    }
  })

  /** Axioms for translating programs into monitors (shared between controller and model monitor). */
  private def monitorAxioms = List(
    useAt(Ax.composed),
    useAt(Ax.choiced),
    anon ((p: Position) => useAt(Ax.randomd)(p)),
    useAt(Ax.testd),
    anon ((p: Position) => TryCatch(
      useAt(Ax.assigndAxiom)(p),
      classOf[SubstitutionClashException],
      (_: SubstitutionClashException) => fail)
    ),
    anon ((p: Position) => useAt(Ax.assigndEqualityAxiom)(p)),
  )

  /** Returns a backward tactic for deriving controller monitors. */
  def controllerMonitorT: DependentPositionTactic =
    anon ((pos: Position) =>
      locateT(List(
        useAt(Ax.loopApproxd, PosInExpr(1::Nil)),
        useAt(Ax.dDX, PosInExpr(1::Nil))) ++ monitorAxioms)(pos))

  /** Returns a backward tactic for deriving model monitors. */
  def modelMonitorT: DependentPositionTactic = anon ((pos: Position) =>
    locateT(List(
      useAt(Ax.loopApproxd, PosInExpr(1::Nil)),
      AxiomaticODESolver.axiomaticSolve()) ++ monitorAxioms)(pos))

  /**
   * Returns a tactic to solve two-dimensional differential equations. Introduces constant function symbols for
   * variables that do not change in the ODE, before it hands over to the actual diff. solution tactic.
    *
    * @return The tactic.
   */
    // was "<','> differential solution"
  def diamondDiffSolve2DT: DependentPositionTactic = anon ((pos: Position, sequent: Sequent) => {
    ??? //(diffIntroduceConstantT & ODETactics.diamondDiffSolve2DT)(p)
  })

  /**
   * Returns a modified test tactic for axiom <?H>p <-> H & (H->p)
    *
    * @example {{{
   *          |- x>0 & (x>0 -> [x'=x]x>0)
   *          ---------------------------diamondTestRetainCondition
   *          |- <?x>0>[x'=x]x>0
   * }}}
   * @return The tactic.
   * @note Unused so far, for deriving prediction monitors where DI is going to rely on knowledge from prior tests.
   */
  def diamondTestRetainConditionT: DependentPositionTactic = ???

  /**
   * Performs a tactic from the list of tactics that is applicable somewhere underneath position p in sequent s,
   * taking the outermost such sub-position of p. Formulas only.
    *
    * @example {{{
   *           |- a=1 & (<x:=2;>x+y>0 & <y:=3;>x+y>0)
   *           ---------------------------------------locateT(diamondSeqT :: diamondChoiceT :: Nil)(1)
   *           |- a=1 & <x:=2; ++ y:=3;>x+y>0
   * }}}
   * @param tactics The list of tactics.
   * @return The tactic.
   */
  def locateT(tactics: List[AtPosition[_ <: BelleExpr]]): DependentPositionTactic = anon ((pos: Position, sequent: Sequent) => {
    require(tactics.nonEmpty, "At least 1 tactic required")
    val here = tactics.map(_(pos)).reduceRight[BelleExpr](_ | _)

    def recurseOnFormula(p: Position) = sequent.sub(p) match {
      case Some(_: Formula) => locateT(tactics)(p)
      case _ => DebuggingTactics.error("Stop recursion", new TacticInapplicableFailure(_))
    }

    val left: BelleExpr = recurseOnFormula(pos ++ PosInExpr(0::Nil))
    val right: BelleExpr = recurseOnFormula(pos ++ PosInExpr(1::Nil))

    here | left | right
  })

  /** Abbreviates functions to nullary function symbols if all their arguments are free in `fml`,
   * expand according to `defs` the functions that have at least one if their arguments bound. Returns the formula
   * with abbreviated/expanded functions, and the substitutions telling which functions were expanded/abbreviated how. */
  def mxAbbreviateFunctions(fml: Formula, defs: Declaration): (Formula, USubst) = {
    // Reduce/Resolve do not support arbitrary functions -> abbreviate to nullary functions for QE
    val is = scala.collection.mutable.Map.empty[Function, Int]
    val bv = StaticSemantics.boundVars(fml)
    var subst = USubst(List.empty)

    def replaceOrExpand[T <: Expression](expr: T): T = ExpressionTraversal.traverseExpr(new ExpressionTraversalFunction() {
      override def preF(p: PosInExpr, e: Formula): Either[Option[StopTraversal], Formula] = e match {
        case pn@PredOf(f: Function, _) =>
          defs.substs.find(_.what match {
            case PredOf(wfn, _) => wfn == f
            case _ => false
          }) match {
            case None => ???
            case Some(d) =>
              val s = USubst(List(d))
              subst = subst ++ s
              Right(replaceOrExpand(s(pn)))
          }
        case _ => Left(None)
      }
      override def preT(p: PosInExpr, e: Term): Either[Option[ExpressionTraversal.StopTraversal], Term] = e match {
        case fn@FuncOf(f@Function(n, i, d, _, None), args) if d != Unit =>
          if (StaticSemantics.freeVars(args).intersect(bv).isEmpty) {
            //@note can abbreviate, fn does not depend on any of the quantified variables
            if (!subst.subsDefsInput.exists(_.what == fn)) {
              is(fn.func) = is.get(fn.func).map(_ + 1).getOrElse(0)
              val abbrv = FuncOf(f.copy(
                name = n + i.map(_.toString).getOrElse(""),
                index = Some(is(fn.func)),
                domain = Unit), Nothing)
              subst = subst ++ USubst(List(SubstitutionPair(abbrv, fn)))
              Right(abbrv)
            } else Right(fn)
          } else {
            //@note expand fn to expose dependency on quantified variables
            defs.substs.find(s => s.what match {
              case FuncOf(wfn, _) => wfn == f
              case _ => false
            }) match {
              case None => throw new IllegalArgumentException("Function " + fn.prettyString + " depends on quantified variable " + bv + " and so must be expanded, but got no definition how to expand; please make unobservable")
              case Some(d) =>
                val s = USubst(List(d))
                subst = subst ++ s
                Right(replaceOrExpand(s(fn)))
            }
          }
        case _ => Left(None)
      }
    }, expr).get

    (replaceOrExpand(fml), subst)
  }

  /** Partial QE on a formula that first expands/abbreviates all uninterpreted symbols and
    * then substitutes back in on the result. */
  def mxPartialQE(fml: Formula, defs: Declaration, tool: QETacticTool): ProvableSig = mxPartialQE(List(fml), defs, tool)
  def mxPartialQE(fmlAlts: List[Formula], defs: Declaration, tool: QETacticTool, verified: Boolean = true): ProvableSig = {
    val abbreviated = fmlAlts.map(mxAbbreviateFunctions(_, defs)).toMap
    val goal = OneOf(abbreviated.map(f => Atom(f._1)).toSeq)
    tool.qe(goal, continueOnFalse=false) match {
      case (Atom(f), result) => abbreviated.get(f) match {
        case Some(subst) => if (verified) tool.qe(f).fact(subst) else ProvableSig.startProof(Equiv(f, result), defs)(subst)
        case None => throw new IllegalStateException("Unexpected parallel QE answer")
      }
    }
  }

  /** Returns the position of the innermost quantifier of `fml`. */
  private def innermostQuantifierPos(fml: Formula): PosInExpr = {
    var innermost = PosInExpr.HereP
    ExpressionTraversal.traverse(new ExpressionTraversalFunction() {
      override def preF(p: PosInExpr, e: Formula): Either[Option[StopTraversal], Formula] = e match {
        case q: Quantified =>
          if (StaticSemantics.boundVars(q.child).isEmpty) innermost = p
          Left(None)
        case _ => Left(None)
      }
    }, fml)
    innermost
  }

  /** Simplifies the right-hand side of the equivalence conclusion of `p`. */
  private def simplifyEquivProof(p: ProvableSig): ProvableSig = {
    val Equiv(orig, result) = p.conclusion.succ.head
    SimplifierV3.formulaSimp(result, faxs=SimplifierV3.defaultFaxs, taxs=SimplifierV3.defaultTaxs) match {
      case (simplifiedResult, Some((True, simpProof))) =>
        val Imply(True, equiv) = simpProof.conclusion.succ.head
        val uncondSimpProof = ProvableSig.startProof(equiv, p.defs)(
          CEat(Ax.trueImply.provable(USubst(List(SubstitutionPair(PredOf(Function("p_", None, Unit, Bool), Nothing), equiv)))))(SuccPos(0)), 0)(
          simpProof, 0)
        ProvableSig.startProof(Equiv(orig, simplifiedResult), p.defs)(
          CEat(uncondSimpProof, PosInExpr(1::Nil))(SuccPosition.base0(0, PosInExpr(1::Nil))), 0)(
          p, 0)
      case _ => p
    }
  }

  /** Splits into separate partial QE calls and merges results.  */
  def stepwisePartialQE(fml: Formula,
                        assumptions: List[Formula],
                        defs: Declaration,
                        tool: QETacticTool with SimplificationTool,
                        preQE: (Formula, Int)=>Unit = (_, _) => {},
                        postQE: (Formula, Int)=>Unit = (_, _) => {}): ProvableSig = fml.at(innermostQuantifierPos(fml)) match {
    case (ctx, exists@Exists(x, p)) =>
      val (dnf, dnfProof) = timed(PropositionalTactics.disjunctiveNormalForm(p), "Computing disjunctive normal form")
      assert(dnfProof.isProved, "Expected a finished disjunctive normal form proof, but proof not closed")

      val monitorComponents = FormulaTools.disjuncts(dnf).map(Exists(x, _))
      val componentResults = monitorComponents.zipWithIndex.map({ case (f, i) =>
        //@note backend QE seems to not always handle f[] well in the context of existential quantifiers
        preQE(f, i)
        val consts = StaticSemantics.symbols(f).
          filter({ case Function(_, _, Unit, Real, false) => true case _ => false }).
          map({ case fn@Function(n, i, Unit, s, _) => FuncOf(fn, Nothing) -> Variable(n, i, s) }).toList
        val varified = consts.foldLeft(f)({ case (fml, (fn, v)) => fml.replaceAll(fn, v) })
        //@note first exhaustive subst, then varify, because exhaustive subst elaborates to functions and so would undo varification
        val varifiedExpanded = consts.foldLeft(defs.exhaustiveSubst(f))({ case (fml, (fn, v)) => fml.replaceAll(fn, v) })
        assert(StaticSemantics.symbols(varified).intersect(consts.map(_._1.func).toSet).isEmpty)
        assert(StaticSemantics.symbols(varifiedExpanded).intersect(consts.map(_._1.func).toSet).isEmpty)

        val qfVarifiedProof = timed({
          val partialQEProof = ModelPlex.mxPartialQE(List(varified, varifiedExpanded), defs, tool)
          //@todo
          //tool.simplify(qfResult.subgoals.head.succ.head, assumptions)
          simplifyEquivProof(partialQEProof)
        }, "QE " + (i+1) + "/" + monitorComponents.size)

        val result = qfVarifiedProof.conclusion.succ.head
        val fnified = consts.foldLeft(result)({ case (fml, (fn, v)) => fml.replaceAll(v, fn) })

        val qfProof = consts.foldLeft(ProvableSig.startProof(fnified, defs))({
          case (p, c) => p(
            FOQuantifierTactics.allInstantiateInverse(c)(SuccPos(0)) andThen
            ProofRuleTactics.skolemizeR(SuccPos(0)), 0)
        })(qfVarifiedProof, 0)

        val Equiv(_, qfResult) = qfProof.conclusion.succ.head
        postQE(qfResult, i)
        qfProof
      })

      def mergeDisjuncts(pr: List[ProvableSig]): ProvableSig = pr match {
        case p :: Nil => p
        case _ =>
          val (l, r) = pr.splitAt(pr.size/2)
          val lproof = mergeDisjuncts(l)
          val rproof = mergeDisjuncts(r)
          val Equiv(Exists(x, p), pqf) = lproof.conclusion.succ.head
          val Equiv(Exists(y, q), qqf) = rproof.conclusion.succ.head
          assert(x == y)
          val dot = DotTerm()
          val merged = ProvableSig.startProof(Equiv(Exists(x, Or(p, q)), Or(pqf, qqf)), defs)(
            CEat(RenUSubst(List(
              (PredOf(Function("p_", None, Real, Bool), dot), p.replaceFree(x.head, dot)),
              (PredOf(Function("q_", None, Real, Bool), dot), q.replaceFree(x.head, dot)),
              (Variable("x_"), x.head))).toForward(Ax.existsOr.provable), PosInExpr(List(0)))(SuccPosition.base0(0, PosInExpr(List(0)))), 0)(
            CEat(lproof, PosInExpr(List(0)))(SuccPosition.base0(0, PosInExpr(List(0, 0)))), 0)(
            CEat(rproof, PosInExpr(List(0)))(SuccPosition.base0(0, PosInExpr(List(0, 1)))), 0)(
            Ax.equivReflexive.provable(USubst(List(SubstitutionPair(PredOf(Function("p_", None, Unit, Bool), Nothing), Or(pqf, qqf))))), 0)
          assert(merged.isProved, "Expected closed merge proof, but got open goals")
          merged
          //@todo
          //timed(tool.simplify(d, assumptions), "Simplifying")
      }

      val mergedProof = timed(simplifyEquivProof(mergeDisjuncts(componentResults)), "Merging QE component results")
      assert(mergedProof.isProved, "Expected a finished merge proof, but proof not closed")
      val merged@Equiv(lq, rqf) = mergedProof.conclusion.succ.head
      assert(StaticSemantics.boundVars(rqf).isEmpty, "Expected all quantifiers eliminated, but formula still has quantifiers: " + rqf.prettyString)

      val (reassociated, reassociateProof) = timed({
        val Exists(x, l) = lq
        val (lr, lp) = PropositionalTactics.rightAssociate(l)
        val (rr, rp) = PropositionalTactics.rightAssociate(rqf)
        val result = Equiv(Exists(x, lr), rr)
        val resultEquiv = Equiv(merged, result)
        val subst = USubst(List(SubstitutionPair(PredOf(Function("p_", None, Unit, Bool), Nothing), result)))
        val proof = timed(ProvableSig.startProof(resultEquiv, defs)(
          CEat(lp, PosInExpr(List(0)))(SuccPosition.base0(0, PosInExpr(List(0, 0, 0)))), 0)(
          CEat(rp, PosInExpr(List(0)))(SuccPosition.base0(0, PosInExpr(List(0, 1)))), 0)(
          Ax.equivReflexive.provable(subst), 0), "Applying reassociate subproofs")

        assert(proof.isProved, "Expected a finished reassociation proof, but proof not closed")
        (resultEquiv, proof)
      }, "Reassociating")

      val Equiv(_, Equiv(_, qfResult)) = reassociated
      val es = StaticSemantics.symbols(exists)
      val qfs = StaticSemantics.symbols(qfResult)

      val expand = monitorComponents.zip(componentResults).map({ case (o, qfProof) =>
        val Equiv(_, qf) = qfProof.conclusion.succ.head
        StaticSemantics.symbols(o) -- StaticSemantics.symbols(qf)
      }).reduce(_ ++ _)

      println("Symbols: " + es.mkString(",") + "\nQF symbols: " + qfs.mkString(",") + "\nDiff: " + expand.mkString(","))
      val subst = USubst(defs.substs.filter({ case SubstitutionPair(what, _) => StaticSemantics.symbols(what).intersect(expand).nonEmpty }))
      println("Substitution: " + subst.subsDefsInput.mkString(","))

      val innerProof = timed(ProvableSig.startProof(Equiv(exists, qfResult), defs)(
        CEat(dnfProof, PosInExpr(List(0)))(SuccPosition.base0(0, PosInExpr(List(0, 0)))), 0)(
        PropositionalTactics.rightAssociate(SuccPosition.base0(0, PosInExpr(List(0, 0)))), 0)(
        subst)(
        CEat(reassociateProof(subst), PosInExpr(List(1)))(SuccPosition.base0(0)), 0)(
        mergedProof(subst), 0), "Inner proof")
      assert(innerProof.isProved, "Expected closed inner proof, but got open goals")

      val innermostPos = innermostQuantifierPos(fml)
      println("Finished quantifier " + x + " at " + innermostPos.prettyString + ", advancing outwards")

      val outerProof = stepwisePartialQE(ctx(qfResult), assumptions, defs, tool)(subst)
      val Equiv(_, outerQf) = outerProof.conclusion.succ.head

      val outerExpand = StaticSemantics.symbols(ctx(qfResult)) -- StaticSemantics.symbols(outerQf)
      val outerSubst = USubst(defs.substs.filter({ case SubstitutionPair(what, _) => StaticSemantics.symbols(what).intersect(outerExpand).nonEmpty }))

      val innerPos = PosInExpr(List(0)) ++ innermostPos
      timed(ProvableSig.startProof(Equiv(fml, outerQf), defs)(
        subst)(
        CEat(innerProof, PosInExpr(List(0)))(SuccPosition.base0(0, innerPos)), 0)(
        outerSubst)(
        outerProof, 0), "Combining inner and outer proof")
    case (ctx, p: Forall) =>
      //@todo conjunctive normal form and split
      val innerProof = ModelPlex.mxPartialQE(p, defs, tool)
      val Equiv(_, qf) = innerProof.conclusion.succ.head

      val innerExpand = StaticSemantics.symbols(p) -- StaticSemantics.symbols(qf)
      val innerSubst = USubst(defs.substs.filter({
        case SubstitutionPair(what, _) => StaticSemantics.symbols(what).intersect(innerExpand).nonEmpty
      }))

      //@todo
      //stepwisePartialQE(ctx(timed(tool.simplify(qf, assumptions), "QE 1/1")), assumptions, defs, tool)
      val outerProof = stepwisePartialQE(ctx(qf), assumptions, defs, tool)(innerSubst)
      val Equiv(_, outerQf) = outerProof.conclusion.succ.head

      val outerExpand = StaticSemantics.symbols(ctx(qf)) -- StaticSemantics.symbols(outerQf)
      val outerSubst = USubst(defs.substs.filter({
        case SubstitutionPair(what, _) => StaticSemantics.symbols(what).intersect(outerExpand).nonEmpty
      }))

      val innerPos = PosInExpr(List(0)) ++ innermostQuantifierPos(fml)
      ProvableSig.startProof(Equiv(fml, outerQf), defs)(
        innerSubst)(
        CEat(innerProof, PosInExpr(List(0)))(SuccPosition.base0(0, innerPos)), 0)(
        outerSubst)(
        outerProof, 0)
    case (ctx, f) => ProvableSig.startProof(Equiv(ctx(f), ctx(f)), defs)(byUS(Ax.equivReflexive.provable), 0)
  }

  /** Opt. 1 from Mitsch, Platzer: ModelPlex, i.e., instantiates existential quantifiers with an equal term phrased
    * somewhere in the quantified formula.
    *
    * @example {{{
    *           |- xpost>0 & xpost=xpost
    *           ------------------------------optimizationOneWithSearch
    *           |- \exists x x>0 & xpost=x
    * }}}
    * @see[[optimizationOneWithSearchAt]]
    */
  override def optimizationOneWithSearch(tool: Option[SimplificationTool], assumptions: List[Formula],
                                         unobservable: List[_ <: NamedSymbol],
                                         simplifier: Option[BuiltInPositionTactic],
                                         postVar: Variable=>Variable = NAMED_POST_VAR): DependentPositionTactic = anon ((pos: Position, sequent: Sequent) => {
    val positions = new ListBuffer[PosInExpr]()

    sequent.sub(pos) match {
      case Some(fml) =>
        ExpressionTraversal.traverse(new ExpressionTraversalFunction() {
          override def postF(p: PosInExpr, e: Formula): Either[Option[StopTraversal], Formula] = e match {
            case _: Quantified =>
              positions += p
              Left(None)
            case _ => Left(None)
          }
        }, fml)
    }

    positions.map(p => instantiateQuantifiers(tool, assumptions, unobservable, simplifier, postVar)(pos ++ p)).
      reduceRightOption[BelleExpr](_ & _).getOrElse(skip) & simplifier.map(_(pos)).getOrElse(skip)
  })

  /** Returns the polarity at `pos` in the `sequent`.
    * @return <0 for positive polarity if antecedent, negative polarity in succedent;
    *         >0 for negative polarity in antecedent, positive polarity in succedent
    */
  private def polarityInSeq(sequent: Sequent, pos: Position): Int = {
    (if (pos.isSucc) 1 else -1)*FormulaTools.polarityAt(sequent(pos.top), pos.inExpr)
  }

  private def solutionQE(existsFml: Formula, qeFml: Formula, signature: Set[Function],
                         assumptions: List[Formula], tool: Option[SimplificationTool])(pp: Position) = tool match {
    case None => skip
    case Some(t) =>
      val simplified = t.simplify(qeFml, assumptions)
      val backSubst = And(
        assumptions.reduceOption(And).getOrElse(True),
        signature.foldLeft[Formula](simplified)((fml, t) => fml.replaceAll(Variable(t.name, t.index), FuncOf(t, Nothing))))
      val pqe = proveBy(Imply(backSubst, existsFml), QE & done)
      cutAt(backSubst)(pp) < (skip, (if (pp.isSucc) cohideR(pp.topLevel) else cohideR('Rlast)) & CMon(pp.inExpr) & by(pqe))
  }

  private def instantiateQuantifiers(tool: Option[SimplificationTool],
                                     assumptions: List[Formula],
                                     unobservable: List[_ <: NamedSymbol],
                                     simplifier: Option[BuiltInPositionTactic],
                                     postVar: Variable=>Variable): DependentPositionTactic =
    anon ((pos: Position, sequent: Sequent) => {
      def instantiateODESolution(odeShape: Exists): BelleExpr = {
        val signature = StaticSemantics.signature(odeShape).filter({
          case Function(_, _, Unit, _, false) => true case _ => false }).map(_.asInstanceOf[Function])
        val edo = signature.foldLeft[Formula](odeShape)((fml, t) => fml.replaceAll(FuncOf(t, Nothing), Variable(t.name, t.index)))
        val transformed = proveBy(edo, partialQE)
        solutionQE(odeShape, transformed.subgoals.head.succ.head, signature, assumptions, tool)(pos) & simplifier.map(_(pos)).getOrElse(skip) |
          solutionQE(odeShape, transformed.subgoals.head.succ.head, signature, Nil, tool)(pos) & simplifier.map(_(pos)).getOrElse(skip) |
          simplifier.map(_(pos ++ PosInExpr(0::Nil))).getOrElse(skip)
      }

      sequent.sub(pos) match {
        case Some(Forall(xs, p)) if StaticSemantics.freeVars(p).intersect(xs.toSet).isEmpty => allV(pos)
        case Some(Exists(xs, p)) if StaticSemantics.freeVars(p).intersect(xs.toSet).isEmpty => existsV(pos)
        case Some(Forall(xs, Imply(Equal(x, y), q))) =>
          if (polarityInSeq(sequent, pos) > 0 && xs.contains(x) && StaticSemantics.boundVars(q).intersect(StaticSemantics.freeVars(y)).isEmpty) {
            useAt(simplForall1, PosInExpr(1::Nil))(pos) & simplifier.map(_(pos)).getOrElse(skip)
          } else if (polarityInSeq(sequent, pos) > 0 && xs.contains(y) && StaticSemantics.boundVars(q).intersect(StaticSemantics.freeVars(x)).isEmpty) {
            useAt(simplForall2, PosInExpr(1::Nil))(pos) & simplifier.map(_(pos)).getOrElse(skip)
          } else skip
        // @note shapes of ode solution
<<<<<<< HEAD
        case (ode@Exists(t::Nil, And(GreaterEqual(_, _), And(Forall(s::Nil, Imply(And(_, _), _)), q))), pp)
            if tool.isDefined && polarityInSeq(sequent, pp) > 0 && t == "t_".asVariable && s == "s_".asVariable && StaticSemantics.boundVars(q).isEmpty =>
          val signature = StaticSemantics.signature(ode).filter({
            case Function(_, _, Unit, _, None) => true case _ => false }).map(_.asInstanceOf[Function])
          val edo = signature.foldLeft[Formula](ode)((fml, t) => fml.replaceAll(FuncOf(t, Nothing), Variable(t.name, t.index)))
          val transformed = proveBy(edo, partialQE)
          Some(solutionQE(ode, transformed.subgoals.head.succ.head, signature, assumptions)(pp) & simplifier.map(_(pp)).getOrElse(skip) |
               solutionQE(ode, transformed.subgoals.head.succ.head, signature, Nil)(pp) & simplifier.map(_(pp)).getOrElse(skip) |
               simplifier.map(_(pp ++ PosInExpr(0::Nil))).getOrElse(skip))
        case (ode@Exists(t::Nil, And(GreaterEqual(_, _), q)), pp)
          if tool.isDefined && polarityInSeq(sequent, pp) > 0 && t == "t_".asVariable && StaticSemantics.boundVars(q).isEmpty =>
          val signature = StaticSemantics.signature(ode).filter({
            case Function(_, _, Unit, _, None) => true case _ => false }).map(_.asInstanceOf[Function])
          val edo = signature.foldLeft[Formula](ode)((fml, t) => fml.replaceAll(FuncOf(t, Nothing), Variable(t.name, t.index)))
          val transformed = proveBy(edo, partialQE)
          Some(solutionQE(ode, transformed.subgoals.head.succ.head, signature, assumptions)(pp) & simplifier.map(_(pp)).getOrElse(skip) |
            solutionQE(ode, transformed.subgoals.head.succ.head, signature, Nil)(pp) & simplifier.map(_(pp)).getOrElse(skip) |
            simplifier.map(_(pp ++ PosInExpr(0::Nil))).getOrElse(skip))
        case (Exists(_, q), pp) if polarityInSeq(sequent, pp) > 0 && StaticSemantics.boundVars(q).isEmpty =>
          Some(optimizationOneWithSearchAt(unobservable, simplifier, postVar)(pp))
        case (Forall(_, _), pp) if polarityInSeq(sequent, pp) < 0 =>
=======
        case Some(ode@Exists(t::Nil, And(GreaterEqual(_, _), And(Forall(s::Nil, Imply(And(_, _), _)), q))))
          if tool.isDefined && polarityInSeq(sequent, pos) > 0 && t == "t_".asVariable && s == "s_".asVariable && StaticSemantics.boundVars(q).isEmpty =>
          instantiateODESolution(ode)
        case Some(ode@Exists(t::Nil, And(GreaterEqual(_, _), q)))
          if tool.isDefined && polarityInSeq(sequent, pos) > 0 && t == "t_".asVariable && StaticSemantics.boundVars(q).isEmpty =>
          instantiateODESolution(ode)
        case Some(e: Exists) if polarityInSeq(sequent, pos) > 0 /*&& StaticSemantics.boundVars(q).isEmpty*/ =>
          val unobservableVars = unobservable.map({
            case v: Variable => v
            case Function(n, i, _, s, _) => Variable(n, i, s)
          })
          findWitness(sequent, pos, unobservableVars, simplifier, postVar) match {
            case Some(w) => optimizationOneAt(unobservableVars, Some(w), postVar)(pos) & simplifier.map(_(pos)).getOrElse(skip)
            case None => skip
          }
        case Some(Forall(_, _)) if polarityInSeq(sequent, pos) < 0 =>
>>>>>>> 6c206f37
          //@todo: Some(optimizationOneWithSearchAt(unobservable, simplifier)(pp)) not implemented for Forall
          skip
        case fml => skip
      }
  })

  /** Finds a witness for the quantifier at position. */
  private def findWitness(sequent: Sequent, pos: Position,
                          unobservableVars: List[Variable],
                          simplifier: Option[BuiltInPositionTactic],
                          postVar: Variable=>Variable): Option[(Variable, Term)] = {
    //@note assumes that conjecture created existentially quantified variables for unobservable parameters (functions)
    val (ctx, quant) = sequent.at(pos)
    quant match {
      case Exists(vars, And(Equal(l, r), q)) if polarityInSeq(sequent, pos) > 0 && vars.contains(l) &&
        (unobservableVars ++ unobservableVars.map(postVar)).intersect(vars).isEmpty && StaticSemantics.boundVars(q).intersect(StaticSemantics.freeVars(r)).isEmpty =>
        // case from deterministic assignments
        Some(l.asInstanceOf[BaseVariable] -> r)
      case Forall(vars, Imply(Equal(l, r), q)) if polarityInSeq(sequent, pos) < 0 && vars.contains(l) &&
        (unobservableVars ++ unobservableVars.map(postVar)).intersect(vars).isEmpty && StaticSemantics.boundVars(q).intersect(StaticSemantics.freeVars(r)).isEmpty =>
        Some(l.asInstanceOf[BaseVariable] -> r)
      case Exists(vars, phi) if polarityInSeq(sequent, pos) > 0 =>
        // case from nondeterministic assignments

        class SynonymFinder(v: Variable) extends ExpressionTraversalFunction {
          private val vs = if (v.name.endsWith("_")) List(v) else List(v, postVar(v))
          var synonyms: mutable.Map[Variable, Set[Term]] = mutable.Map(vs.map(_ -> Set[Term]()):_*)
          override def preF(p: PosInExpr, e: Formula): Either[Option[StopTraversal], Formula] = e match {
            case Equal(l: Variable, r: Variable) =>
              if (vs.contains(l)) synonyms(l) = synonyms(l) + r
              if (vs.contains(r)) synonyms(r) = synonyms(r) + l
              Left(None)
            case Equal(l: Variable, r) if vs.contains(l) => synonyms(l) = synonyms(l) + r; Left(None)
            case Equal(l, r: Variable) if vs.contains(r) => synonyms(r) = synonyms(r) + l; Left(None)
            case Or(l, r) =>
              val lFinder = new SynonymFinder(v)
              val rFinder = new SynonymFinder(v)
              ExpressionTraversal.traverse(lFinder, l)
              ExpressionTraversal.traverse(rFinder, r)
              val vSyns = lFinder.flattenSynonyms(v).intersect(rFinder.flattenSynonyms(v))
              val vPostSyns = lFinder.flattenSynonyms(postVar(v)).intersect(rFinder.flattenSynonyms(postVar(v)))
              val newSyns = Map(v -> vSyns, postVar(v) -> vPostSyns)
              synonyms = synonyms.map({ case (key, value) => key -> value.union(newSyns(key)) })
              Right(e)
            case _ => Left(None)
          }

          def flattenSynonyms(of: Variable): Set[Term] = {
            //@note if v synonyms empty but vpost contains a term: then v=f(vpost) because vpost synonyms are result of [:=] subst
            if (synonyms(v).isEmpty && synonyms.contains(postVar(v))) {
              synonyms(v) = synonyms(postVar(v)).map(s =>
                if (!StaticSemantics.freeVars(s).contains(v)) {
                  s
                } else {
                  val Equal(_, syn) = ToolProvider.solverTool() match {
                    case Some(t) => t.solve(Equal(postVar(v), s), List(v)).getOrElse(Equal(v, s))
                    case None => Equal(v, s) //@note filtered afterwards
                  }
                  syn
                }
              ).filter(s => !StaticSemantics.freeVars(s).contains(v))
            }
            val direct = synonyms(of)
            val transitive1 = direct.filter(_.isInstanceOf[BaseVariable]).map(_.asInstanceOf[BaseVariable]).flatMap(synonyms.getOrElse(_, Set()))
            val transitive2 = direct.flatMap(s => synonyms.filterKeys(k => synonyms.getOrElse(k, Set()).contains(s)).keySet)
            (direct ++ transitive1 ++ transitive2) - of
          }
        }

        val v = vars.head
        val vFinder = new SynonymFinder(v)
        ExpressionTraversal.traverse(vFinder, phi)

        //@note prefer x=xpost over first synonym, if no synonyms found instantiate with "xpost"
        val synonyms = vFinder.flattenSynonyms(v)
        val postEquality = {
          //@note conjecture for unobservable variables always created by named post variable since not observable over multiple states in the sliding window, see [[createSlidingMonitorSpec]]
          if (unobservableVars.contains(v) && !v.name.endsWith("_")) synonyms.find({ case r: BaseVariable => NAMED_POST_VAR(v) == r case _ => false })
          else if (unobservableVars.filterNot(_.name.endsWith("_")).map(NAMED_POST_VAR).contains(v)) synonyms.find({ case r: BaseVariable => NAMED_POST_VAR(r) == v case _ => false })
          else synonyms.find({ case r: BaseVariable => postVar(v) == r || postVar(r) == v case _ => false })
        }
        val equality: Option[Term] = postEquality match {
          case Some(_) if unobservableVars.intersect(vars).isEmpty => postEquality
          case _ =>
            if (unobservableVars.intersect(vars).nonEmpty) {
              //@note existential quantifier of an unobservable variable, e.g., \exists x ..., can instantiate x with terms that mention neither x nor xpost
              synonyms.find(StaticSemantics.freeVars(_).intersect(unobservableVars.toSet ++ Set(v, postVar(v))).isEmpty)
            } else {
              //@note existential quantifier of anything else; includes unobservable post variable e.g., \exists x .... \exists xpost ..., can instantiate xpost with anything observable or quantified unobservable
              synonyms.find(StaticSemantics.freeVars(_).intersect(unobservableVars.toSet -- StaticSemantics.boundVars(ctx(False)).toSet).isEmpty)
            }
        }
        //@note unobservable-post synonym is allowed to mention other unobservable variables, e.g. \exists x ... \exists xpost xpost=x+y*t
        if (StaticSemantics.boundVars(phi).intersect(equality.map(StaticSemantics.freeVars).getOrElse(SetLattice.bottom)).isEmpty) {
          equality.map(v -> _)
        } else None
      case e => throw new TacticInapplicableFailure("Finding witnesses only supported for existential quantifiers, but got " + e.prettyString)
    }
  }

  /** Opt. 1 at a specific position */
  private def optimizationOneAt(unobservable: List[Variable], inst: Option[(Variable, Term)] = None,
                                postVar: Variable=>Variable = NAMED_POST_VAR): DependentPositionTactic = anon ((pos: Position, sequent: Sequent) => {
    // was "Optimization 1"
    sequent.sub(pos) match {
      case Some(Exists(vars, q)) if polarityInSeq(sequent, pos) > 0 => inst match {
        case Some((what, repl)) =>
          if (StaticSemantics.boundVars(q).intersect(StaticSemantics.freeVars(repl)).isEmpty) existsR(what, repl)(pos)
          else throw new IllFormedTacticApplicationException("Unable to instantiate because instance " +
            repl.prettyString + " is bound in " + q.prettyString)
        case None if (unobservable ++ unobservable.map(postVar)).intersect(vars).isEmpty =>
          // existential quantifier from non-deterministic assignment
          require(vars.size == 1)
          val (v, post) = vars.map(v => (v, postVar(v))).head
          if (StaticSemantics.boundVars(q).intersect(StaticSemantics.freeVars(post)).isEmpty) existsR(v, post)(pos)
          else nil
        case None => nil
      }
      case Some(Forall(vars, q)) if polarityInSeq(sequent, pos) < 0 => inst match {
        case Some((what, repl)) =>
          if (StaticSemantics.boundVars(q).intersect(StaticSemantics.freeVars(repl)).isEmpty) allL(what, repl)(pos)
          else throw new IllFormedTacticApplicationException("Unable to instantiate because instance " + repl.prettyString + " is bound in " + q.prettyString)
        case None if (unobservable ++ unobservable.map(postVar)).intersect(vars).isEmpty =>
          require(vars.size == 1)
          val (v, post) = vars.map(v => (v, postVar(v))).head
          if (StaticSemantics.boundVars(q).intersect(StaticSemantics.freeVars(post)).isEmpty) allL(v, post)(pos)
          else nil
        case None => nil
      }
      case Some(e) => throw new TacticInapplicableFailure("Optimization 1 only applicable to existential quantifier in positive polarity or universal quantifier in negative polarity, but got " + e.prettyString + " with polarity " + polarityInSeq(sequent, pos))
      case None => throw new IllFormedTacticApplicationException("Position " + pos + " does not point to a valid position in sequent " + sequent.prettyString)
    }
  })

  /** Simplifies reflexive comparisons and implications/conjunctions/disjunctions with true. */
  // was "ModelPlex Simplify"
  lazy val mxSimplify: BuiltInPositionTactic = SimplifierV3.simpTac(
    taxs = SimplifierV3.composeIndex(SimplifierV3.groundEqualityIndex, SimplifierV3.defaultTaxs),
    faxs = SimplifierV3.defaultFaxs
  )

  private def toMetricT(fml: Formula): BelleExpr = {
    val cmpNF = chase(3, 3, (e: Expression) => e match {
      case And(_, _) => Ax.andRecursor::Nil
      case Or(_, _) => Ax.orRecursor::Nil
      case NotEqual(_, _) => Ax.notEqualExpand::Nil
      case Equal(_, _) => Ax.equalExpand::Nil
      case _ => Nil
    })

    val arithNF = chase(3, 3, (e: Expression) => e match {
      case And(_,_) => Ax.andRecursor::Nil
      case Or(_,_) => Ax.orRecursor::Nil
      case Less(Number(n), _) if n == 0 => Ax.metricLt::Nil
      case LessEqual(Number(n), _) if n == 0 => Ax.metricLe::Nil
      case Greater(_, _) => Ax.gtNeg::Nil
      case GreaterEqual(_, _) => Ax.geNeg::Nil
      case _ => Nil
    })

    def aiTupled(ai: AxiomInfo): (ProvableSig, PosInExpr, List[PosInExpr]) = (ai.provable, ai.key, ai.recursor)

    val propNF = chaseCustom({
      case LessEqual(_, _) => aiTupled(Ax.leApprox)::Nil
      case And(Less(_, _), Less(_, _)) => aiTupled(Ax.metricAndLt)::Nil
      case And(LessEqual(_, _), LessEqual(_, _)) => aiTupled(Ax.metricAndLe)::Nil
      case And(LessEqual(_, _), Less(_, _)) => aiTupled(Ax.andRecursor)::Nil
      case And(Less(_, _), LessEqual(_, _)) => aiTupled(Ax.andRecursor)::Nil
      case And(_: BinaryCompositeFormula, _: BinaryCompositeFormula) => aiTupled(Ax.andRecursor)::Nil
      case And(_: BinaryCompositeFormula, _) => (Ax.andRecursor.provable, PosInExpr(0::Nil), PosInExpr(0::Nil)::Nil)::Nil
      case And(_, _: BinaryCompositeFormula) => (Ax.andRecursor.provable, PosInExpr(0::Nil), PosInExpr(1::Nil)::Nil)::Nil
      case Or(Less(_, _), Less(_, _)) => aiTupled(Ax.metricOrLt)::Nil
      case Or(LessEqual(_, _), LessEqual(_, _)) => aiTupled(Ax.metricOrLe)::Nil
      case Or(LessEqual(_, _), Less(_, _)) => aiTupled(Ax.orRecursor)::Nil
      case Or(Less(_, _), LessEqual(_, _)) => aiTupled(Ax.orRecursor)::Nil
      case Or(_: BinaryCompositeFormula, _: BinaryCompositeFormula) => aiTupled(Ax.orRecursor)::Nil
      case Or(_: BinaryCompositeFormula, _) => (Ax.orRecursor.provable, PosInExpr(0::Nil), PosInExpr(0::Nil)::Nil)::Nil
      case Or(_, _: BinaryCompositeFormula) => (Ax.orRecursor.provable, PosInExpr(0::Nil), PosInExpr(1::Nil)::Nil)::Nil
      case _ => Nil
    })

    val normTactic = SimplifierV3.semiAlgNormalizeUnchecked(fml) match {
      case (_, Some(p)) => useAt(p, PosInExpr(0::Nil))(1)
      case (_, None) => skip
    }

    normTactic & cmpNF(1) & arithNF(1) &
      SaturateTactic(SimplifierV3.simplify(1)) /* until Simplifier saturates by itself */ &
      Idioms.repeatWhile(_.isInstanceOf[BinaryCompositeFormula])(propNF(1))(1)
  }

  /** Turns the formula `fml` into a single inequality. */
  def toMetric(fml: Formula): Formula = {
    val result = proveBy(fml, toMetricT(fml))
    assert(result.subgoals.length == 1 && result.subgoals.head.ante.isEmpty && result.subgoals.head.succ.length == 1)
    result.subgoals.head.succ.head
  }
}<|MERGE_RESOLUTION|>--- conflicted
+++ resolved
@@ -1201,7 +1201,7 @@
         //@note backend QE seems to not always handle f[] well in the context of existential quantifiers
         preQE(f, i)
         val consts = StaticSemantics.symbols(f).
-          filter({ case Function(_, _, Unit, Real, false) => true case _ => false }).
+          filter({ case Function(_, _, Unit, Real, None) => true case _ => false }).
           map({ case fn@Function(n, i, Unit, s, _) => FuncOf(fn, Nothing) -> Variable(n, i, s) }).toList
         val varified = consts.foldLeft(f)({ case (fml, (fn, v)) => fml.replaceAll(fn, v) })
         //@note first exhaustive subst, then varify, because exhaustive subst elaborates to functions and so would undo varification
@@ -1400,7 +1400,7 @@
     anon ((pos: Position, sequent: Sequent) => {
       def instantiateODESolution(odeShape: Exists): BelleExpr = {
         val signature = StaticSemantics.signature(odeShape).filter({
-          case Function(_, _, Unit, _, false) => true case _ => false }).map(_.asInstanceOf[Function])
+          case Function(_, _, Unit, _, None) => true case _ => false }).map(_.asInstanceOf[Function])
         val edo = signature.foldLeft[Formula](odeShape)((fml, t) => fml.replaceAll(FuncOf(t, Nothing), Variable(t.name, t.index)))
         val transformed = proveBy(edo, partialQE)
         solutionQE(odeShape, transformed.subgoals.head.succ.head, signature, assumptions, tool)(pos) & simplifier.map(_(pos)).getOrElse(skip) |
@@ -1418,29 +1418,6 @@
             useAt(simplForall2, PosInExpr(1::Nil))(pos) & simplifier.map(_(pos)).getOrElse(skip)
           } else skip
         // @note shapes of ode solution
-<<<<<<< HEAD
-        case (ode@Exists(t::Nil, And(GreaterEqual(_, _), And(Forall(s::Nil, Imply(And(_, _), _)), q))), pp)
-            if tool.isDefined && polarityInSeq(sequent, pp) > 0 && t == "t_".asVariable && s == "s_".asVariable && StaticSemantics.boundVars(q).isEmpty =>
-          val signature = StaticSemantics.signature(ode).filter({
-            case Function(_, _, Unit, _, None) => true case _ => false }).map(_.asInstanceOf[Function])
-          val edo = signature.foldLeft[Formula](ode)((fml, t) => fml.replaceAll(FuncOf(t, Nothing), Variable(t.name, t.index)))
-          val transformed = proveBy(edo, partialQE)
-          Some(solutionQE(ode, transformed.subgoals.head.succ.head, signature, assumptions)(pp) & simplifier.map(_(pp)).getOrElse(skip) |
-               solutionQE(ode, transformed.subgoals.head.succ.head, signature, Nil)(pp) & simplifier.map(_(pp)).getOrElse(skip) |
-               simplifier.map(_(pp ++ PosInExpr(0::Nil))).getOrElse(skip))
-        case (ode@Exists(t::Nil, And(GreaterEqual(_, _), q)), pp)
-          if tool.isDefined && polarityInSeq(sequent, pp) > 0 && t == "t_".asVariable && StaticSemantics.boundVars(q).isEmpty =>
-          val signature = StaticSemantics.signature(ode).filter({
-            case Function(_, _, Unit, _, None) => true case _ => false }).map(_.asInstanceOf[Function])
-          val edo = signature.foldLeft[Formula](ode)((fml, t) => fml.replaceAll(FuncOf(t, Nothing), Variable(t.name, t.index)))
-          val transformed = proveBy(edo, partialQE)
-          Some(solutionQE(ode, transformed.subgoals.head.succ.head, signature, assumptions)(pp) & simplifier.map(_(pp)).getOrElse(skip) |
-            solutionQE(ode, transformed.subgoals.head.succ.head, signature, Nil)(pp) & simplifier.map(_(pp)).getOrElse(skip) |
-            simplifier.map(_(pp ++ PosInExpr(0::Nil))).getOrElse(skip))
-        case (Exists(_, q), pp) if polarityInSeq(sequent, pp) > 0 && StaticSemantics.boundVars(q).isEmpty =>
-          Some(optimizationOneWithSearchAt(unobservable, simplifier, postVar)(pp))
-        case (Forall(_, _), pp) if polarityInSeq(sequent, pp) < 0 =>
-=======
         case Some(ode@Exists(t::Nil, And(GreaterEqual(_, _), And(Forall(s::Nil, Imply(And(_, _), _)), q))))
           if tool.isDefined && polarityInSeq(sequent, pos) > 0 && t == "t_".asVariable && s == "s_".asVariable && StaticSemantics.boundVars(q).isEmpty =>
           instantiateODESolution(ode)
@@ -1457,7 +1434,6 @@
             case None => skip
           }
         case Some(Forall(_, _)) if polarityInSeq(sequent, pos) < 0 =>
->>>>>>> 6c206f37
           //@todo: Some(optimizationOneWithSearchAt(unobservable, simplifier)(pp)) not implemented for Forall
           skip
         case fml => skip
