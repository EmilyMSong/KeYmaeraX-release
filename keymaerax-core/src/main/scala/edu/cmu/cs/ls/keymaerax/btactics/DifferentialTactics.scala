--- conflicted
+++ resolved
@@ -148,15 +148,9 @@
               interp.nonEmpty || defs.decls.get(Name(n, i)).exists(_.interpretation.isDefined)
             case _ => false
           }).map({
-<<<<<<< HEAD
-            case fn@Function(_, _, _, _, interp) =>
-              if (interp.nonEmpty) EqualityTactics.expandAllAt(pos ++ PosInExpr(1 :: Nil))
-              else Expand(fn, None)
-=======
             case fn@Function(_, _, _, _, interpreted) =>
-              if (interpreted) EqualityTactics.expandAllAt(pos ++ PosInExpr(1 :: Nil))
+              if (interpreted.nonEmpty) EqualityTactics.expandAllAt(pos ++ PosInExpr(1 :: Nil))
               else expandFw(fn, None)
->>>>>>> 6c206f37
           }).reduceRightOption[BelleExpr](_ & _)
         case _ => None
       }
@@ -1269,7 +1263,7 @@
 
     // expand abbreviations of interpreted symbols
     val interpreted = defs.substs.filter(_.repl match { case FuncOf(Function(_, _, _, _, Some(_)), _) => true case _ => false })
-    if (interpreted.nonEmpty) ExpandAll(interpreted) & ode
+    if (interpreted.nonEmpty) expandAllDefsFw(interpreted) & ode
     else ode
   })
 
