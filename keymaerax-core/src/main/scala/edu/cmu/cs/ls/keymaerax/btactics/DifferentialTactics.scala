--- conflicted
+++ resolved
@@ -1444,8 +1444,6 @@
     }
   }
 
-<<<<<<< HEAD
-
   private def dottedSymbols(ode: DifferentialProgram) = {
     var dottedSymbols = List[Variable]()
     ExpressionTraversal.traverse(new ExpressionTraversal.ExpressionTraversalFunction {
@@ -1456,7 +1454,8 @@
       }
     }, ode)
     dottedSymbols.reverse
-=======
+  }
+
   //Normalization axioms + normalization indexes for use with the simplifier
   //TODO: is it faster to use simplification + axioms or direct QE of the normal form?
   //TODO: these are probably duplicated elsewhere: should start a new file for all normalization tactics
@@ -1517,6 +1516,5 @@
       case Or(l,r) =>  List(maxNorm)
       case _ => throw new IllegalArgumentException("cannot normalize "+f+" to max/min >=0 normal form (must be a conjunction/disjunction of >=,<=)")
     }
->>>>>>> 377cd66b
   }
 }