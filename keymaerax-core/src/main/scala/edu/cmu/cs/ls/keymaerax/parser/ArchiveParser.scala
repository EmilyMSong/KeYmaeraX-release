--- conflicted
+++ resolved
@@ -21,17 +21,11 @@
 case class Declaration(decls: Map[Name, Signature]) {
   /** The declarations as topologically sorted substitution pairs. */
   lazy val substs: List[SubstitutionPair] = topSort(decls.filter(_._2.interpretation.isDefined).map({
-<<<<<<< HEAD
-    case (name, sig) =>
-      // elaborate to functions for topSort (topSort uses signature)
-      (name, sig.copy(interpretation = sig.interpretation.map(elaborateToFunctions(_))))
-=======
     case (name, sig@Signature(_, _, args, interpretation, _)) =>
       // except named arguments and dots, elaborate all symbols to functions for topSort because topSort uses signature
       val taboo = args.map(_.filter({ case (Name("\\cdot", _), _) => false case _ => true }).
         map({ case (Name(n, i), sort) => Function(n, i, Unit, sort) }).toSet).getOrElse(Set.empty)
       (name, sig.copy(interpretation = interpretation.map(elaborateToFunctions(_, taboo))))
->>>>>>> f76a2198
   })).map((declAsSubstitutionPair _).tupled)
 
   /** Substitution applying all definitions non-recursively (i.e., one level of substitution). */
