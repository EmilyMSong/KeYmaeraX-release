--- conflicted
+++ resolved
@@ -154,16 +154,7 @@
   val applyEqualities: DependentTactic = anon ((seq: Sequent) => {
     seq.zipAnteWithPositions.filter({
       case (Equal(v: Variable, t), _) => v != t
-<<<<<<< HEAD
       case (Equal(fn@FuncOf(Function(_, _, _, _, None), _), t), _) => fn != t
-      case _ => false }).
-      reverseMap({ case (_, pos) => Idioms.doIf(p => {
-        val Equal(l, r) = p.subgoals.head(pos.checkTop)
-        l != r })(EqualityTactics.atomExhaustiveEqL2R(pos))
-      }).
-      reduceOption[BelleExpr](_ & _).getOrElse(skip)
-=======
-      case (Equal(fn@FuncOf(Function(_, _, _, _, false), _), t), _) => fn != t
       case _ => false
     }).reverseMap({ case (_, pos) => Idioms.doIf(_.subgoals.head(pos.checkTop) match {
           case Equal(l: Variable, r) => l != r
@@ -171,7 +162,6 @@
           case _ => false // earlier rewriting may have rewritten LHS to non-trivial term, e.g., x=y+1, x=z+5 ~> z+5=y+1
         })(EqualityTactics.atomExhaustiveEqL2R(pos))
       }).reduceOption[BelleExpr](_ & _).getOrElse(skip)
->>>>>>> 173636fc
   })
 
   /**
