--- conflicted
+++ resolved
@@ -16,11 +16,8 @@
 import edu.cmu.cs.ls.keymaerax.btactics.TacticIndex.TacticRecursors
 import edu.cmu.cs.ls.keymaerax.infrastruct.{AntePosition, PosInExpr, Position, SuccPosition, UnificationMatch}
 import edu.cmu.cs.ls.keymaerax.lemma.{Lemma, LemmaDBFactory}
-<<<<<<< HEAD
 import edu.cmu.cs.ls.keymaerax.btactics.macros.{DerivationInfo, Tactic, TacticInfo}
-=======
 import edu.cmu.cs.ls.keymaerax.parser.KeYmaeraXArchiveParser
->>>>>>> e47308ed
 import edu.cmu.cs.ls.keymaerax.pt.ProvableSig
 import edu.cmu.cs.ls.keymaerax.tools.{ToolEvidence, ToolOperationManagement}
 import edu.cmu.cs.ls.keymaerax.tools.ext.QETacticTool
@@ -997,9 +994,6 @@
   def useLemma(lemma: Lemma, adapt: Option[BelleExpr]): BelleExpr = anon { (_: Sequent) =>
     adapt match {
       case Some(t) =>
-<<<<<<< HEAD
-        cut(lemma.fact.conclusion.toFormula) <(t, cohideR('Rlast) &
-=======
         val substs = lemma.evidence.flatMap({
           case ToolEvidence(info) =>
             import edu.cmu.cs.ls.keymaerax.parser.StringConverter._
@@ -1029,7 +1023,6 @@
           case _ => Nil
         })
         ExpandAll(substs) & cut(lemma.fact.conclusion.toFormula) <(t, cohideR('Rlast) &
->>>>>>> e47308ed
           (if (lemma.fact.conclusion.ante.nonEmpty) implyR(1) & andL('Llast)*(lemma.fact.conclusion.ante.size-1)
            else /* toFormula returns true->conclusion */ implyR(1) & hideL('Llast)) &
           (if (lemma.fact.conclusion.succ.nonEmpty) orR('Rlast)*(lemma.fact.conclusion.succ.size-1)
