--- conflicted
+++ resolved
@@ -88,6 +88,7 @@
   /**
    * onBranch((lbl1,t1), (lbl2,t2)) uses tactic t1 on branch labelled lbl1 and t2 on lbl2
    * @see [[edu.cmu.cs.ls.keymaerax.tactics.BranchLabels]]
+   * @note Probably this String should be a BelleLabel, and we should move BranchLabels into BelleLabel.
    * @see [[label()]]
    */
   def onBranch(s1: (String, BelleExpr), spec: (String, BelleExpr)*): BelleExpr = ??? //SearchTacticsImpl.onBranch(s1, spec:_*)
@@ -222,40 +223,6 @@
   def QE(order: List[NamedSymbol] = Nil): BelleExpr = ToolTactics.fullQE(order)
   def QE: BelleExpr = QE()
 
-<<<<<<< HEAD
-  /** close: closes the branch when the same formula is in the antecedent and succedent or true or false close */
-  lazy val close             : BelleExpr         = closeId | closeT | closeF
-  /** close: closes the branch when the same formula is in the antecedent and succedent ([[edu.cmu.cs.ls.keymaerax.core.Close Close]]) */
-  def close(a: AntePosition, s: SuccPosition) : BelleExpr = cohide2(a, s) & ProofRuleTactics.trivialCloser
-  def close(a: Int, s: Int)  : BelleExpr = close(new AntePosition(SeqPos(a).asInstanceOf[AntePos].getIndex), new SuccPosition(SeqPos(s).asInstanceOf[SuccPos].getIndex))
-  /** closeId: closes the branch when the same formula is in the antecedent and succedent ([[edu.cmu.cs.ls.keymaerax.core.Close Close]]) */
-  lazy val closeId           : DependentTactic = new DependentTactic("close id") {
-    override def computeExpr(v : BelleValue): BelleExpr = v match {
-      case BelleProvable(provable, _) =>
-        require(provable.subgoals.size == 1, "Expects exactly 1 subgoal, but got " + provable.subgoals.size + " subgoals")
-        val s = provable.subgoals.head
-        require(s.ante.intersect(s.succ).nonEmpty, "Expects same formula in antecedent and succedent,\n\t but antecedent " + s.ante + "\n\t does not overlap with succedent " + s.succ)
-        val fml = s.ante.intersect(s.succ).head
-        close(new AntePosition(s.ante.indexOf(fml)), new SuccPosition(s.succ.indexOf(fml)))
-    }
-  }
-  /** closeT: closes the branch when true is in the succedent ([[edu.cmu.cs.ls.keymaerax.core.CloseTrue CloseTrue]]) */
-  lazy val closeT            : DependentTactic = new SingleGoalDependentTactic("close true") {
-    override def computeExpr(sequent: Sequent): BelleExpr = {
-        require(sequent.succ.contains(True), "Expects true in succedent,\n\t but succedent " + sequent.succ + " does not contain true")
-        ProofRuleTactics.closeTrue(new SuccPosition(sequent.succ.indexOf(True)))
-    }
-  }
-  /** closeF: closes the branch when false is in the antecedent ([[edu.cmu.cs.ls.keymaerax.core.CloseFalse CloseFalse]]) */
-  lazy val closeF            : DependentTactic = new SingleGoalDependentTactic("close false") {
-    override def computeExpr(sequent: Sequent): BelleExpr = {
-        require(sequent.ante.contains(False), "Expects false in antecedent,\n\t but antecedent " + sequent.ante + " does not contain false")
-        ProofRuleTactics.closeFalse(new AntePosition(sequent.ante.indexOf(False)))
-    }
-  }
-
-=======
->>>>>>> dba2663c
   // counter example
 
   /** Generate counter example */
