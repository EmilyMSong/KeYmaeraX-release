--- conflicted
+++ resolved
@@ -504,15 +504,10 @@
     * @see [[dG]]
     */
   lazy val ODE: DependentPositionTactic = "ODE" by ((pos: Position) => {
-<<<<<<< HEAD
-    if (ToolProvider.qeTool(Some("Mathematica")).isDefined) DifferentialTactics.mathematicaSplittingODE(pos)
-    else if (ToolProvider.qeTool(Some("WolframEngine")).isDefined) DifferentialTactics.mathematicaSplittingODE(pos)
-    else DifferentialTactics.ODE(pos)
-=======
     DifferentialTactics.mathematicaSplittingODE(pos)
     // if (ToolProvider.qeTool(Some("Mathematica")).isDefined) DifferentialTactics.mathematicaSplittingODE(pos)
+    // else if (ToolProvider.qeTool(Some("WolframEngine")).isDefined) DifferentialTactics.mathematicaSplittingODE(pos)
     // else DifferentialTactics.ODE(pos)
->>>>>>> 1c50fca2
   })
 
   /**
