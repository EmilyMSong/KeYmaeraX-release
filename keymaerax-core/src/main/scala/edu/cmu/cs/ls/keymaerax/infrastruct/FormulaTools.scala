/**
 * Copyright (c) Carnegie Mellon University. CONFIDENTIAL
 * See LICENSE.txt for the conditions of this license.
 */
package edu.cmu.cs.ls.keymaerax.infrastruct

import edu.cmu.cs.ls.keymaerax.Logging
import edu.cmu.cs.ls.keymaerax.core._
import edu.cmu.cs.ls.keymaerax.infrastruct.Augmentors.SequentAugmentor
import edu.cmu.cs.ls.keymaerax.infrastruct.ExpressionTraversal._

import scala.annotation.tailrec
import scala.collection.immutable.List

/**
  * Tactic tools for formula manipulation and extraction.
  * @author Andre Platzer
  * @author Nathan Fulton
 */
object FormulaTools extends Logging {
  /**
   * Split a formula into its conjuncts.
   * Without performing clause form or CNF or DNF transformations.
   * @example conjuncts(p() & q() & (r() & (s() | t()&u()))) == List(p(), q(), r(), s()|t()&u())
   */
  def conjuncts(formula: Formula): List[Formula] = formula match {
    case And(p,q) => conjuncts(p) ++ conjuncts(q)
    case f => List(f)
  }
  /** @see conjuncts(formula: Formula) */
  def conjuncts(formulas: List[Formula]): List[Formula] = formulas.flatMap(conjuncts)

  /**
   * Split a formula into its disjuncts.
   * Without performing clause form or CNF or DNF transformations.
   * @example disjuncts(p() | q() | (r() | (s() & (t()|u())))) == List(p(), q(), r(), s()&(t()|u()))
   */
  def disjuncts(formula: Formula): List[Formula] = formula match {
    case Or(p,q) => disjuncts(p) ++ disjuncts(q)
    case f => List(f)
  }
  /** @see disjuncts(formula: Formula) */
  def disjuncts(formulas: List[Formula]): List[Formula] = formulas.flatMap(disjuncts)

  /** Split a formula into `length` left-hand side conjuncts (-1 for exhaustive splitting),
    * keep right-hand side conjunctions (inverse reduce). */
  def leftConjuncts(formula: Formula, length: Int = -1): List[Formula] = {
    def leftConjuncts(formula: Formula, length: Int, count: Int): List[Formula] = formula match {
      case And(p, q) if length == -1 || count < length => leftConjuncts(p, length, count+1) :+ q
      case f => List(f)
    }
    leftConjuncts(formula, length, 1) //@note not splitting is a list of length 1
  }

  /** Reassociates conjunctions and disjunctions into their default right-associative case. */
  def reassociate(fml: Formula): Formula = fml match {
    case Or(Or(ll, lr), r) => reassociate(Or(reassociate(ll), Or(reassociate(lr), reassociate(r))))
    case Or(l, r) => Or(reassociate(l), reassociate(r))
    case And(And(ll, lr), r) => reassociate(And(reassociate(ll), And(reassociate(lr), reassociate(r))))
    case And(l, r) => And(reassociate(l), reassociate(r))
    case _ => fml
  }

  /**
    * Gets the (unquantified) kernel part of a quantified formula by peeling off quantifiers.
    */
  @tailrec
  def kernel(formula: Formula): Formula = formula match {
    case Forall(vars, p) => kernel(p)
    case Exists(vars, p) => kernel(p)
    case p => p
  }

  /** Convert nested pairs to a list of its deassociated non-pair arguments.
    * {{{
    *   Pair->List[Term]
    * }}} */
  def argumentList(term: Term): List[Term] = term match {
    case Pair(a,b) => argumentList(a) ++ argumentList(b)
    case a => List(a)
  }

  /** Convert nested Tuple sorts to a list of its deassociated non-tuple arguments.
    * {{{
    *   Tuple->List[Sort]
    * }}} */
  def sortsList(s: Sort): List[Sort] = s match {
    case Tuple(ls, rs) => sortsList(ls) ++ sortsList(rs)
    case _ => s :: Nil
  }

  /** Negation-normal form transforms such that there are no nested negations and that
    * negated atomic comparisons.
    * Also removes implications/equivalences. */
  def negationNormalForm(formula: Formula): Formula = formula match {
    case formula: AtomicFormula => formula
    case Not(g:AtomicFormula) => g match {
      case Equal(a,b) => NotEqual(a,b)
      case NotEqual(a,b) => Equal(a,b)
      case Greater(a,b) => LessEqual(a,b)
      case GreaterEqual(a,b) => Less(a,b)
      case Less(a,b) => GreaterEqual(a,b)
      case LessEqual(a,b) => Greater(a,b)
      case True => False
      case False => True
      case _: PredOf => formula
      case _ => throw new IllegalArgumentException("negationNormalForm of formula " + formula + " not implemented")
    }
    case Not(g:CompositeFormula) => g match {
      case Not(f) => negationNormalForm(f)
      case And(p,q) => Or(negationNormalForm(Not(p)), negationNormalForm(Not(q)))
      case Or(p,q) => And(negationNormalForm(Not(p)), negationNormalForm(Not(q)))
      case Imply(p,q) => And(negationNormalForm(p), negationNormalForm(Not(q)))
      case Equiv(p,q) => Or(
        And(negationNormalForm(p), negationNormalForm(Not(q))),
        And(negationNormalForm(Not(p)), negationNormalForm(q))
      )
      case Forall(vs, p) => Exists(vs, negationNormalForm(Not(p)))
      case Exists(vs, p) => Forall(vs, negationNormalForm(Not(p)))
      case Box(prg, p) => Box(prg, negationNormalForm(Not(p)))
      case Diamond(prg, p) => Diamond(prg, negationNormalForm(Not(p)))
      case _ => throw new IllegalArgumentException("negationNormalForm of formula " + formula + " not implemented")
    }
    case Imply(p,q) => Or(negationNormalForm(Not(p)), negationNormalForm(q))
    case Equiv(p,q) => Or(
      And(negationNormalForm(p), negationNormalForm(q)),
      And(negationNormalForm(Not(p)), negationNormalForm(Not(q)))
    )
    case f:BinaryCompositeFormula => f.reapply(negationNormalForm(f.left), negationNormalForm(f.right))
    case f:Quantified             => f.reapply(f.vars, negationNormalForm(f.child))
    case f:Modal                  => f.reapply(f.program, negationNormalForm(f.child))
    case _ => throw new IllegalArgumentException("negationNormalForm of formula " + formula + " not implemented")
  }

  /** Read off all atomic subformulas of `formula`.
    * Will not descend into programs to find even further atomic formulas since they are not directly subformulas.
    * @see [[negationNormalForm()]] */
  def atomicFormulas(formula: Formula): List[AtomicFormula] = formula match {
    case formula: AtomicFormula   => List(formula)
    case f:UnaryCompositeFormula  => atomicFormulas(f.child)
    case f:BinaryCompositeFormula => atomicFormulas(f.left) ++ atomicFormulas(f.right)
    case f:Quantified             => atomicFormulas(f.child)
    case f:Modal                  => atomicFormulas(f.child)
    case _ => throw new IllegalArgumentException("atomicFormulas of formula " + formula + " not implemented")
  }

  /**
   * Returns the polarity of the subformula at position pos in formula.
   * @param formula The formula.
   * @param pos The position within formula for which the polarity is searched.
   * @return -1 for negative polarity, 1 for positive polarity, 0 for unknown polarity.
   */
  def polarityAt(formula: Formula, pos: PosInExpr): Int =
    if (pos.pos.isEmpty) 1 else formula match {
      case Not(g) => require(pos.head == 0, "Unary operator must have position head 0, but was " + pos); -polarityAt(g, pos.child)
      case Imply(l, _) if pos.head == 0 => -polarityAt(l, pos.child)
      case Imply(_, r) if pos.head == 1 => polarityAt(r, pos.child)
      case Equiv(_, _) => 0
      case PredicationalOf(_,_) => 0
      case f: UnaryCompositeFormula  => require(pos.head == 0, "Unary operator must have position head 0, but was " + pos); polarityAt(f.child, pos.child)
      case f: BinaryCompositeFormula if pos.head == 0 => polarityAt(f.left, pos.child)
      case f: BinaryCompositeFormula if pos.head == 1 => polarityAt(f.right, pos.child)
      case f: Modal                  if pos.head == 1 => polarityAt(f.child, pos.child)
      case f: Modal                  if pos.head == 0 => logger.warn("Polarity within programs not yet implemented " + formula); 0
//      case f: Modal                  => require(pos.head == 1, "Modal operator must have position head 1, but was " + pos); polarityAt(f.child, pos.child)
      case f: Quantified             => require(pos.head == 0, "Quantified must have position head 0, but was " + pos); polarityAt(f.child, pos.child)
    }

  /**
   * Returns a formula with equivalences turned into implications such that the polarity of the subformula at position
   * pos has the specified polarity.
   * Creates a variation of this formula which has equivalences reoriented such that the polarity
   * of the subformula at position pos in the resulting formula will be the desired polarity.
   * @param formula The formula.
   * @param pos The position within formula for which the polarity is supposed to be changed to the desired polarity.
   * @param polarity The desired polarity, must be either 1 (positive polarity) or -1 (negative polarity).
   * @return The formula with equivalences turned into implications.
   */
  def makePolarityAt(formula: Formula, pos: PosInExpr, polarity: Int): Formula = {
    require(polarity == 1 || polarity == -1, "Polarity must be either positive or negative")
    if (pos.pos.isEmpty && polarity == 1) formula
    else if (pos.pos.isEmpty && polarity == -1) Not(formula)
    else formula match {
      case Equiv(l, r) if pos.head == 0 && polarityAt(l, pos.child) * polarity == -1 => Imply(l, r)
      case Equiv(l, r) if pos.head == 0 && polarityAt(l, pos.child) * polarity ==  1 => Imply(r, l)
      case Equiv(l, r) if pos.head == 0 && polarityAt(l, pos.child) * polarity ==  0 => Imply(makePolarityAt(l, pos.child, -polarity), r)
      case Equiv(l, r) if pos.head == 1 && polarityAt(r, pos.child) * polarity == -1 => Imply(r, l)
      case Equiv(l, r) if pos.head == 1 && polarityAt(r, pos.child) * polarity ==  1 => Imply(l, r)
      case Equiv(l, r) if pos.head == 1 && polarityAt(r, pos.child) * polarity ==  0 => Imply(l, makePolarityAt(r, pos.child, polarity))
      case f: UnaryCompositeFormula  => require(pos.head == 0, "Unary operator must have position head 0, but was " + pos); f.reapply(makePolarityAt(f.child, pos.child, polarity))
      case f: BinaryCompositeFormula if pos.head == 0 => f.reapply(makePolarityAt(f.left, pos.child, polarity), f.right)
      case f: BinaryCompositeFormula if pos.head == 1 => f.reapply(f.left, makePolarityAt(f.right, pos.child, polarity))
      case f: Modal                  => require(pos.head == 1, "Modal operator must have position head 1, but was " + pos); f.reapply(f.program, makePolarityAt(f.child, pos.child, polarity))
      case f: Quantified             => require(pos.head == 0, "Quantified must have position head 0, but was " + pos); f.reapply(f.vars, makePolarityAt(f.child, pos.child, polarity))
    }
  }

  /**
   * Returns the first (i.e., left-most) position of `sub` within `expr`, if any.
   * @param expr The expression to search for containment of `sub`.
   * @param sub The sub-expression.
   * @return The first position, or None if `sub` is not contained in `expr`.
   */
  def posOf(expr: Expression, sub: Expression): Option[PosInExpr] = {
    var pos: Option[PosInExpr] = None
    sub match {
      case _: Formula =>
        ExpressionTraversal.traverseExpr(new ExpressionTraversalFunction() {
          override def preF(p: PosInExpr, e: Formula): Either[Option[StopTraversal], Formula] =
            if (e == sub) { pos = Some(p); Left(Some(ExpressionTraversal.stop)) }
            else Left(None)
        }, expr)
      case _: Term =>
        ExpressionTraversal.traverseExpr(new ExpressionTraversalFunction() {
          override def preT(p: PosInExpr, e: Term): Either[Option[StopTraversal], Term] =
            if (e == sub) { pos = Some(p); Left(Some(ExpressionTraversal.stop)) }
            else Left(None)
        }, expr)
      case _: Program =>
        ExpressionTraversal.traverseExpr(new ExpressionTraversalFunction() {
          override def preP(p: PosInExpr, e: Program): Either[Option[StopTraversal], Program] =
            if (e == sub) { pos = Some(p); Left(Some(ExpressionTraversal.stop)) }
            else Left(None)
        }, expr)
    }
    pos
  }

  /** Collects the subpositions of formula that satisfy condition cond. Ordered: reverse depth (deepest first). */
  def posOf(formula: Formula, cond: Expression=>Boolean): List[PosInExpr] = {
    var positions: List[PosInExpr] = Nil
    ExpressionTraversal.traverse(new ExpressionTraversalFunction() {
      override def preF(p: PosInExpr, e: Formula): Either[Option[StopTraversal], Formula] =
        if (cond(e)) { positions = p :: positions; Left(None) } else Left(None)
      override def preT(p: PosInExpr, t: Term): Either[Option[StopTraversal], Term] =
        if (cond(t)) { positions = p :: positions; Left(None) } else Left(None)
    }, formula)
    positions
  }

  def posOfTerm(term: Term, cond: Term=>Boolean): List[PosInExpr] = {
    var positions: List[PosInExpr] = Nil
    ExpressionTraversal.traverse(new ExpressionTraversalFunction() {
      override def preT(p: PosInExpr, t: Term): Either[Option[StopTraversal], Term] =
        if (cond(t)) { positions = p :: positions; Left(None) } else Left(None)
    }, term)
    positions
  }

  /** Finds the closest parent to `pos` in `formula` that is a formula. */
  @tailrec
  def parentFormulaPos(pos: PosInExpr, fml: Formula): PosInExpr =
    if (pos.pos.isEmpty) pos
    else Augmentors.FormulaAugmentor(fml).sub(pos) match {
      case Some(_: Formula) => pos
      case Some(_) => parentFormulaPos(pos.parent, fml)
    }

  /** Read off the set of all possible singularities coming from divisors or negative powers.
    * @example {{{
    *           singularities("x>5/b+2".asFormula)==Set(b)
    *           singularities("x/y>z/2+8/(a+b) & [x:=a/c;]x+1/(3*d)>5/3".asFormula)==Set(y,a+b,c,3*d)
    * }}}
    */
  def singularities(e: Expression): Set[Term] = e match {
    case t: Term    => singularities(t)
    case f: Formula => singularities(f)
    case p: Program => singularities(p)
  }

  def singularities(term: Term): Set[Term] = term match {
    case Nothing | DotTerm(_, _) | Number(_) => Set.empty
    case _: Variable     => Set.empty
    case _: UnitFunctional => Set.empty
    case FuncOf(f,t)     => singularities(t)
    // homomorphic cases
    case f:UnaryCompositeTerm  => singularities(f.child)
    case f@Divide(_,Number(n)) if n!=0 => singularities(f.left) ++ singularities(f.right)
    case f:Divide                      => singularities(f.left) ++ singularities(f.right) + f.right
    case f@Power(_,Number(n)) if n>=0  => singularities(f.left) ++ singularities(f.right)
    case f@Power(_,Number(n)) if n<0   => singularities(f.left) ++ singularities(f.right) + f.left
    case f:BinaryCompositeTerm         => singularities(f.left) ++ singularities(f.right)
    case _ => throw new IllegalArgumentException("singularities of term " + term + " not implemented")
  }

  def singularities(formula: Formula): Set[Term] = formula match {
    // base cases
    case True | False         => Set.empty
    case _: UnitPredicational | DotFormula => Set.empty
    case PredOf(p,t)          => singularities(t)
    case PredicationalOf(c,t) => singularities(t)
    // pseudo-homomorphic cases
    case f:ComparisonFormula  => singularities(f.left) ++ singularities(f.right)
    // homomorphic cases
    case f:UnaryCompositeFormula  => singularities(f.child)
    case f:BinaryCompositeFormula => singularities(f.left) ++ singularities(f.right)
    case f:Quantified             => singularities(f.child)
    case f:Modal                  => singularities(f.program) ++ singularities(f.child)
    case _ => throw new IllegalArgumentException("singularities of formula " + formula + " not implemented")
  }

  def singularities(program: Program): Set[Term] = program match {
    case Assign(x,t)       => singularities(t)
    case AssignAny(x)      => Set.empty
    case Test(f)           => singularities(f)
    case ODESystem(ode, h) => singularities(ode) ++ singularities(h)
    // homomorphic cases
    case f:UnaryCompositeProgram  => singularities(f.child)
    case f:BinaryCompositeProgram => singularities(f.left) ++ singularities(f.right)
    case _ => throw new IllegalArgumentException("singularities of program " + program + " not implemented")
  }

  private def singularities(program: DifferentialProgram): Set[Term] = program match {
    case AtomicODE(xp,t)       => singularities(t)
    case _:DifferentialProgramConst => Set.empty
    case f:DifferentialProduct => singularities(f.left) ++ singularities(f.right)
    case _ => throw new IllegalArgumentException("singularities of program " + program + " not implemented")
  }

  /** Check whether given program is dual-free, so a hybrid system and not a proper hybrid game.
    * @see [[SubstitutionPair.dualFree]] */
  def dualFree(program: Program): Boolean = program match {
    case a: ProgramConst => false
    case a: SystemConst  => true
    case Assign(x, e)    => true
    case AssignAny(x)    => true
    case Test(f)         => true /* even if f contains duals, since they're different nested games) */
    case ODESystem(a, h) => true /*|| dualFreeODE(a)*/ /* @note Optimized assuming no differential games */
    case Choice(a, b)    => dualFree(a) && dualFree(b)
    case Compose(a, b)   => dualFree(a) && dualFree(b)
    case Loop(a)         => dualFree(a)
    case Dual(a)         => false
  }

  /** Check whether `fml` is dual-free. */
  def dualFree(fml: Formula): Boolean = allProgramsPass(fml, dualFree)

  /** Check whether `sequent` is dual-free. */
  def dualFree(sequent: Sequent): Boolean = dualFree(sequent.toFormula)

  /** Check whether given `program` contains literal [[Dual]]. */
  def literalDualFree(program: Program): Boolean = program match {
    case Dual(_) => false
    case Choice(a, b)    => literalDualFree(a) && literalDualFree(b)
    case Compose(a, b)   => literalDualFree(a) && literalDualFree(b)
    case Loop(a)         => literalDualFree(a)
    case _       => true
  }

  /** Check whether `fml` contains literal [[Dual]]. */
  def literalDualFree(fml: Formula): Boolean = allProgramsPass(fml, literalDualFree)

  /** Check whether `sequent` contains literal [[Dual]]. */
  def literalDualFree(sequent: Sequent): Boolean = literalDualFree(sequent.toFormula)

  /** Returns true if all programs in `fml` pass the `check`, false otherwise. */
  private def allProgramsPass(fml: Formula, check: Program=>Boolean): Boolean = ExpressionTraversal.traverse(new ExpressionTraversalFunction() {
    override def preP(p: PosInExpr, e: Program): Either[Option[StopTraversal], Program] = {
      if (check(e)) Left(None)
      else Left(Some(stop))
    }
  }, fml).isDefined //@note traversal stops with None if check is violated at some point during the traversal

  /** Returns all terms {{{b^e}}} such that e is not a natural number occurring in given formula .
    * @note This is soundness-critical.
    * @author Nathan Fulton */
  def unnaturalPowers(f: Formula): List[(Term, PosInExpr)] = {
    var problematicExponents = scala.collection.mutable.ListBuffer[(Term, PosInExpr)]()
    ExpressionTraversal.traverse(new ExpressionTraversalFunction() {
      override def preT(p: PosInExpr, t: Term): Either[Option[StopTraversal], Term] = t match {
        case Power(_, Number(n)) if n.isValidInt && n >= 0 => Left(None)
        case Power(base, exp) => problematicExponents += Power(base, exp) -> p; Left(None)
        case _ => Left(None)
      }
    }, f)
    problematicExponents.toList
  }

  /** Returns a set of variables that are arguments to any application of function 'fn' in the formula `fml`. */
  def argsOf(fn: Function, fml: Formula): Set[Term] = {
    var args = Set[Term]()
    ExpressionTraversal.traverse(new ExpressionTraversal.ExpressionTraversalFunction() {
      override def preT(p: PosInExpr, t: Term): Either[Option[ExpressionTraversal.StopTraversal], Term] = t match {
<<<<<<< HEAD
        case FuncOf(Function(fnname, None, Real, Real, None), t: Term) if fnname == fn => args += t; Left(None)
=======
        case FuncOf(mf: Function, t: Term) if mf == fn => args += t; Left(None)
>>>>>>> 173636fc
        case _ => Left(None)
      }
    }, fml)
    args
  }

  /** Returns the formula in negation normal form, strengthened by replacing inequalities with strict inequalities. */
  def interior(fml: Formula): Formula = negationNormalForm(fml) match {
    case LessEqual(a, b) => Less(a, b)
    case GreaterEqual(a, b) => Greater(a, b)
    case _: Greater => fml
    case _: Less => fml
    case And(a, b) => And(interior(a), interior(b))
    case Or(a, b) => Or(interior(a), interior(b))
    case Equal(a, b) => False
    case NotEqual(a, b) => NotEqual(a, b)
    case True => True
    case False => False
  }

  /** Returns the formula in negation normal form, weakened by replacing strict inequalities with inequalities. */
  def closure(fml: Formula): Formula = negationNormalForm(fml) match {
    case Less(a, b) => LessEqual(a, b)
    case Greater(a, b) => GreaterEqual(a, b)
    case _: GreaterEqual => fml
    case _: LessEqual => fml
    case And(a, b) => And(closure(a), closure(b))
    case Or(a, b) => Or(closure(a), closure(b))
    case Equal(a, b) => Equal(a, b)
    case NotEqual(a, b) => True
    case True => True
    case False => False
  }

  /** prepends all-quantifiers over given variables to a formula */
  def quantifyForall(xs: List[Variable], fml: Formula): Formula = xs match {
    case Nil => fml
    case x :: xs => Forall(List(x), quantifyForall(xs, fml))
  }

  /** prepends all-quantifiers over given variables to a formula */
  def quantifyExists(xs: List[Variable], fml: Formula): Formula = xs match {
    case Nil => fml
    case x :: xs => Exists(List(x), quantifyExists(xs, fml))
  }

}<|MERGE_RESOLUTION|>--- conflicted
+++ resolved
@@ -381,11 +381,7 @@
     var args = Set[Term]()
     ExpressionTraversal.traverse(new ExpressionTraversal.ExpressionTraversalFunction() {
       override def preT(p: PosInExpr, t: Term): Either[Option[ExpressionTraversal.StopTraversal], Term] = t match {
-<<<<<<< HEAD
-        case FuncOf(Function(fnname, None, Real, Real, None), t: Term) if fnname == fn => args += t; Left(None)
-=======
         case FuncOf(mf: Function, t: Term) if mf == fn => args += t; Left(None)
->>>>>>> 173636fc
         case _ => Left(None)
       }
     }, fml)
