package edu.cmu.cs.ls.keymaerax.bellerophon

import edu.cmu.cs.ls.keymaerax.btactics.RenUSubst
import edu.cmu.cs.ls.keymaerax.core.{Sequent, Provable}
import edu.cmu.cs.ls.keymaerax.btactics.{UnificationException, UnificationMatch}

/**
 * Sequential interpreter for BelleExprs
 * @param listeners Pre- and pos-processing hooks for step-wise tactic execution.
 * @author Nathan Fulton
 */
case class SequentialInterpreter(listeners : Seq[IOListener] = Seq()) extends Interpreter {
  override def apply(expr: BelleExpr, v: BelleValue): BelleValue = {
    listeners.foreach(_.begin(v, expr))

    val result = expr match {
      case named: NamedTactic => apply(named.tactic, v)
      case builtIn : BuiltInTactic => v match {
        case BelleProvable(pr) => try { BelleProvable(builtIn.execute(pr)) } catch { case e: BelleError => throw e.inContext(BelleDot, pr.prettyString) }
        case _ => throw new BelleError(s"Attempted to apply a built-in tactic to a non-Provable value: ${v.getClass.getName}").inContext(BelleDot, "")
      }
      case BuiltInPositionTactic(_) | BuiltInLeftTactic(_) | BuiltInRightTactic(_) | BuiltInTwoPositionTactic(_) | DependentPositionTactic(_) =>
<<<<<<< HEAD
        throw BelleError(s"Need to instantiate position tactic ($expr) before evaluating with top-level interpreter.")
      case AppliedPositionTactic(positionTactic, pos) => v match {
        case BelleProvable(pr) => try {
          BelleProvable(positionTactic.computeResult(pr, pos))
        } catch {
          case e: BelleError => throw e.inContext(positionTactic + " at " + pos, pr.prettyString)
        }
=======
        throw new BelleError(s"Need to instantiate position tactic ($expr) before evaluating with top-level interpreter.").inContext(expr, "")
      case positionTactic@AppliedPositionTactic(_, pos) => v match {
        case BelleProvable(pr) => try { BelleProvable(positionTactic.computeResult(pr)) } catch { case e: BelleError => throw e.inContext(positionTactic, pr.prettyString) }
>>>>>>> 7b7ec306
      }
      case positionTactic@AppliedTwoPositionTactic(_, posOne, posTwo) => v match {
        case BelleProvable(pr) => try { BelleProvable(positionTactic.computeResult(pr)) } catch { case e: BelleError => throw e.inContext(positionTactic, pr.prettyString) }
      }
      case SeqTactic(left, right, location) =>
        val leftResult = try { apply(left, v) } catch {case e: BelleError => throw e.inContext(SeqTactic(e.context, right, location), "Failed left-hand side of &: " + left)}
        try { apply(right, leftResult) } catch {case e: BelleError => throw e.inContext(SeqTactic(left, e.context, location), "Failed right-hand side of &: " + right)}
      case d : DependentTactic => try {
        val valueDependentTactic = d.computeExpr(v)
        apply(valueDependentTactic, v)
      } catch { case e: BelleError => throw e.inContext(d.toString, v.prettyString) }
      case e :InputPositionTactic[_] => try {
        apply(e.computeExpr(), v)
      } catch { case e: BelleError => throw e.inContext(e.toString, v.prettyString)}
      case e : InputTactic[_] => try {
        apply(e.computeExpr(), v)
      } catch { case e: BelleError => throw e.inContext(e.toString, v.prettyString) }
      case PartialTactic(child) => try { apply(child, v) } catch {case e: BelleError => throw e.inContext(PartialTactic(e.context), "Failed partial child: " + child) }
      case EitherTactic(left, right, location) => try {
          val leftResult = apply(left, v)
          (leftResult, left) match {
            case (BelleProvable(p), _) if p.isProved => leftResult
            case (_, x: PartialTactic) => leftResult
            case _ => throw new BelleError("Non-partials must close proof.").inContext(EitherTactic(BelleDot, right, location), "Failed left-hand side of |:" + left)
          }
        } catch {
          //@todo catch a little less. Just catching proper tactic exceptions, maybe some ProverExceptions et al., not swallow everything
          case eleft: BelleError =>
            val rightResult = try { apply(right, v) } catch {case e: BelleError => throw e.inContext(EitherTactic(eleft.context, e.context, location), "Failed: both left-hand side and right-hand side " + expr)}
            (rightResult, right) match {
              case (_, x:PartialTactic) => rightResult
              case (BelleProvable(p), _) if p.isProved => rightResult
              case _ => throw new BelleError("Non-partials must close proof.").inContext(EitherTactic(left, BelleDot, location), "Failed right-hand side of |: " + right)
            }
        }
      case SaturateTactic(child, annotation, location) =>
        var prev: BelleValue = null
        var result: BelleValue = v
        var rep = 1
        do {
          prev = result
          //@todo effect on listeners etc.
          try { result = apply(child, result) } catch {case e: BelleError => throw e.inContext(SaturateTactic(e.context, annotation, location), "Failed * saturation on repetition " + rep + ": " + child)}
          rep += 1
        } while (result != prev)
        result
      case RepeatTactic(child, times, annotation, location) => try {
        var result = v
        for (i <- 1 to times) try { result = apply(child, result) } catch {case e: BelleError => throw e.inContext(RepeatTactic(e.context, times, annotation, location), "Failed on repetition " + i + " of " + times + ": " + child)}
        result
      }
      case BranchTactic(children, location) => v match {
        case BelleProvable(p) =>
          if(children.length != p.subgoals.length)
            throw new BelleError("<(e)(v) is only defined when len(e) = len(v), but " + children.length + "!=" + p.subgoals.length).inContext(expr, "")
          //Compute the results of piecewise applications of children to provable subgoals.
          val results : Seq[Provable] =
            (children zip p.subgoals) map (pair => {
              val e_i = pair._1
              val s_i = pair._2
              val ithResult =  try { apply(e_i, bval(s_i)) } catch {case e: BelleError => throw e.inContext(BranchTactic(children.map(c => if (c != e_i) c else e.context), location), "Failed on branch " + e_i)}
              ithResult match {
                case BelleProvable(resultingProvable) =>
                  if(resultingProvable.isProved || e_i.isInstanceOf[PartialTactic]) resultingProvable
                  else throw new BelleError("Every branching tactic must close its associated goal or else be annotated as a PartialTactic").inContext(expr, "")
                case _ => throw new BelleError("Each piecewise application in a Branching tactic should result in a provable.").inContext(expr, "")
              }
            })

          // Compute a single provable that contains the combined effect of all the piecewise computations.
          // The Int is threaded through to keep track of indexes changing, which can occur when a subgoal
          // is replaced with 0 new subgoals.
          val combinedEffect =
            results.foldLeft((p, 0))((op : (Provable, Int), subderivation : Provable) => {
              replaceConclusion(op._1, op._2, subderivation)
            })
          BelleProvable(combinedEffect._1)
        case _ => throw new BelleError("Cannot perform branching on a goal that is not a BelleValue of type Provable.").inContext(expr, "")
        }
      case DoAll(e, location) =>
        val provable = v match {
          case BelleProvable(p) => p
          case _ => throw new BelleError("Cannot attempt DoAll with a non-Provable value.").inContext(expr, "")
        }
        //@todo actually it would be nice to throw without wrapping inside an extra BranchTactic context
        try { apply(BranchTactic(Seq.tabulate(provable.subgoals.length)(_ => e), location), v) } catch {case e: BelleError => throw e.inContext(DoAll(e.context, location), "") }
      case t@USubstPatternTactic(children, location) => {
        val provable = v match {
          case BelleProvable(p) => p
          case _ => throw new BelleError("Cannot attempt US unification with a non-Provable value.").inContext(expr, "")
        }

        if(provable.subgoals.length != 1)
          throw new BelleError("Unification of multi-sequent patterns is not currently supported.").inContext(expr, "")

        //@todo loop through all using the first one whose unificatoin and tactic application ends up being successful as opposed to committing to first unifiable case.
        //Attempt to find a child that unifies with the input.
        val unification : (UnificationMatch.Subst, RenUSubst => BelleExpr) = children.map(pair => {
          val ty = pair._1
          val expr = pair._2
          ty match {
            case SequentType(s) => try {
              Some((UnificationMatch(s, provable.subgoals.head), expr))
            } catch {
              // in contrast to .unifiable, this suppresses "Sequent un-unifiable Un-Unifiable" message, which clutter STDIO.
              case e: UnificationException => None
            }
            case _ => throw new BelleError("Cannot unify non-sequent types.").inContext(t, "")
          }
          })
          .filter(_.isDefined).map(_.get)
          .headOption.getOrElse(throw new BelleError("USubst Pattern Incomplete -- could not find a unifier for any option").inContext(t, ""))

        apply(unification._2(unification._1.asInstanceOf[RenUSubst]), v)
      }
    }

    listeners.foreach(l => l.end(v, expr, result))
    result
  }

  /** Maps sequents to BelleProvables. */
  private def bval(s: Sequent) = BelleProvable(Provable.startProof(s))

  /**
   * Replaces the nth subgoal of original with the remaining subgoals of result.
   * @param original A Provable whose nth subgoal is equal to "result".
   * @param n The numerical index of the subgoal of original to rewrite (Seqs are zero-indexed)
   * @param subderivation
   * @return A pair of:
   *         * A new provable that is identical to original, except that the nth subgoal is replaced with the remaining subgoals of result; and
   *         * The new index of the (n+1)th goal. //@todo clarify
   * @todo result is undefined. Subderivation rather
   */
  private def replaceConclusion(original: Provable, n: Int, subderivation: Provable): (Provable, Int) = {
    assert(original.subgoals.length > n, s"$n is a bad index for Provable with ${original.subgoals.length} subgoals: $original")
    if(original.subgoals(n) != subderivation.conclusion)
      throw new BelleError(s"Subgoal #$n of the original provable (${original.subgoals(n)}}) should be equal to the conclusion of the subderivation (${subderivation.conclusion}})")
    val newProvable = original(subderivation, n)
    val nextIdx = if(subderivation.isProved) n else n + 1
    (newProvable, nextIdx)
  }
}<|MERGE_RESOLUTION|>--- conflicted
+++ resolved
@@ -20,7 +20,6 @@
         case _ => throw new BelleError(s"Attempted to apply a built-in tactic to a non-Provable value: ${v.getClass.getName}").inContext(BelleDot, "")
       }
       case BuiltInPositionTactic(_) | BuiltInLeftTactic(_) | BuiltInRightTactic(_) | BuiltInTwoPositionTactic(_) | DependentPositionTactic(_) =>
-<<<<<<< HEAD
         throw BelleError(s"Need to instantiate position tactic ($expr) before evaluating with top-level interpreter.")
       case AppliedPositionTactic(positionTactic, pos) => v match {
         case BelleProvable(pr) => try {
@@ -28,11 +27,9 @@
         } catch {
           case e: BelleError => throw e.inContext(positionTactic + " at " + pos, pr.prettyString)
         }
-=======
         throw new BelleError(s"Need to instantiate position tactic ($expr) before evaluating with top-level interpreter.").inContext(expr, "")
       case positionTactic@AppliedPositionTactic(_, pos) => v match {
         case BelleProvable(pr) => try { BelleProvable(positionTactic.computeResult(pr)) } catch { case e: BelleError => throw e.inContext(positionTactic, pr.prettyString) }
->>>>>>> 7b7ec306
       }
       case positionTactic@AppliedTwoPositionTactic(_, posOne, posTwo) => v match {
         case BelleProvable(pr) => try { BelleProvable(positionTactic.computeResult(pr)) } catch { case e: BelleError => throw e.inContext(positionTactic, pr.prettyString) }
