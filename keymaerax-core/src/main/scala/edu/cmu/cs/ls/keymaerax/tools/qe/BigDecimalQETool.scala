package edu.cmu.cs.ls.keymaerax.tools.qe

import edu.cmu.cs.ls.keymaerax.core._
import edu.cmu.cs.ls.keymaerax.lemma.Evidence
import edu.cmu.cs.ls.keymaerax.tools.{Tool, ToolEvidence}

import scala.collection.immutable.Map

/** Proves quantifier- and variable-free arithmetic formulas by exact arithmetic evaluation using [[java.math.BigDecimal]]
  * @author Fabian Immler
  */
object BigDecimalQETool extends Tool with QETool {
  /** @inheritdoc */
  override val name: String = "BigDecimalQETool"

  // TODO: taken from DifferentialTactics, should perhaps be in a more central place?
  val maxF = Function("max", None, Tuple(Real, Real), Real, interpreted=true)
  val minF = Function("min", None, Tuple(Real, Real), Real, interpreted=true)
  val absF = Function("abs", None, Real, Real, interpreted=true)

  private def unableToEvaluate(e: Expression) = (name + " unable to evaluate " + e)

  /** Returns [[Some]] [[Int]] if the argument [[java.math.BigDecimal]] can be represented as an integer or [[None]] otherwise */
  private def getIntOption(d: java.math.BigDecimal) : Option[Int] =
    try { Some(d.intValueExact) } catch { case _: ArithmeticException => None }

  /** Evaluate a [[Term]] in exact [[java.math.BigDecimal]] arithmetic.
    *
    * @return the [[java.math.BigDecimal]] equal to the input term
    * @throws IllegalArgumentException if exact evaluation is not possible, e.g., for Variables or non-exact division
    * @see the documentation of [[java.math.BigDecimal]], in particular the paragraph mentioning [[java.math.MathContext.UNLIMITED]]:
    *   - Arithmetic methods which take a [[java.math.MathContext.UNLIMITED]] or no [[java.math.MathContext]] object are exact.
    *   - If the result of division cannot be represented exactly, an [[ArithmeticException]] is thrown.
    * @note We use [[java.math.BigDecimal]] instead of [[scala.math.BigDecimal]] in order to avoid one layer of indirection and
    *       therefore reduce the trusted code base.
    *       Moreover [[java.math.BigDecimal]] is more explicit about rounding modes and precision.
    * */
  def eval(t: Term) : java.math.BigDecimal = t match {
    case Number(a)     => a.bigDecimal
    case Plus(a, b)    => eval(a).add     (eval(b))
    case Minus(a, b)   => eval(a).subtract(eval(b))
    case Times(a, b)   => eval(a).multiply(eval(b))
    case Neg(a)        => eval(a).negate
    case Power(a, b) =>
      val (x, y) = (eval(a), eval(b))
      val i = getIntOption(y).getOrElse(throw new IllegalArgumentException(unableToEvaluate(t)))
      // x ^ i for positive integer i
      if (i >= 1)
        x pow i
      // x ^ 0 = 0 for x != 0
      else if (x.compareTo(java.math.BigDecimal.ZERO) != 0 && i == 0) /** @note [[x.compareTo]] respects different representations of 0 */
        java.math.BigDecimal.ONE
      // 10 ^ i
      else if (x.compareTo(java.math.BigDecimal.TEN) == 0) /** @note [[x.compareTo]] respects different representations of 0 */
        java.math.BigDecimal.ONE.scaleByPowerOfTen(i)
      else
        throw new IllegalArgumentException(unableToEvaluate(t))
    case FuncOf(f, Pair(a, b)) =>
      if      (f == minF) eval(a).min(eval(b))
      else if (f == maxF) eval(a).max(eval(b))
      else
        throw new IllegalArgumentException(unableToEvaluate(t))
    case FuncOf(f, x) =>
      if (f == absF) eval(x).abs
      else
        throw new IllegalArgumentException(unableToEvaluate(t))
    case Divide(_, _) => throw new IllegalArgumentException(unableToEvaluate(t))
    case _ => throw new IllegalArgumentException(unableToEvaluate(t))
  }

  /** Evaluate a [[Formula]] by evaluating its terms in exact [[java.math.BigDecimal]] arithmetic.
    *
    * @return the truth value of the input formula or
    * @throws [[IllegalArgumentException]] if terms cannot be evaluated in exact arithmetic or if Formula is not a
    *        Boolean combination of numeric comparisons.
    * */
  def eval(fml: Formula) : Boolean = fml match {
    case LessEqual(s, t)    => eval(s).compareTo(eval(t)) <= 0
    case GreaterEqual(s, t) => eval(s).compareTo(eval(t)) >= 0
    case Less(s, t)         => eval(s).compareTo(eval(t)) < 0
    case Greater(s, t)      => eval(s).compareTo(eval(t)) > 0
    case Equal(s, t)        => eval(s).compareTo(eval(t)) == 0
    case NotEqual(s, t)     => eval(s).compareTo(eval(t)) != 0
    case And(f, g)   =>  eval(f) && eval(g)
    case Or(f, g)    =>  eval(f) || eval(g)
    case Imply(f, g) => !eval(f) || eval(g)
    case Equiv(f, g) =>
      if (eval(f)) eval(g)
      else /* !eval(f) */ !eval(g)
    case Not(f) => !eval(f)
    case True => true
    case False => false
    case _ => throw new IllegalArgumentException(unableToEvaluate(fml))
  }

  /** @inheritdoc */
<<<<<<< HEAD
  override def qeEvidence(formula: Formula): (Formula, Evidence) =
    (if (eval(formula)) True else False, ToolEvidence(("message", "evaluated BigDecimal numerics") :: Nil))
=======
  override def quantifierElimination(formula: Formula) = qeEvidence(formula)._1

  /** @inheritdoc */
  def qeEvidence(formula: Formula): (Formula, Evidence) =
    (if (eval(formula)) True else formula, ToolEvidence(("message", "evaluated BigDecimal numerics") :: Nil))
>>>>>>> 60215556

  /** @inheritdoc */
  final override def init(config: Map[String,String]): Unit = {}

  /** @inheritdoc */
  final override def restart(): Unit = {}

  /** @inheritdoc */
  final override def shutdown(): Unit = {}

  /** @inheritdoc */
  override def cancel(): Boolean = true

  /** @inheritdoc */
  override def isInitialized: Boolean = true
}<|MERGE_RESOLUTION|>--- conflicted
+++ resolved
@@ -94,16 +94,11 @@
   }
 
   /** @inheritdoc */
-<<<<<<< HEAD
-  override def qeEvidence(formula: Formula): (Formula, Evidence) =
-    (if (eval(formula)) True else False, ToolEvidence(("message", "evaluated BigDecimal numerics") :: Nil))
-=======
   override def quantifierElimination(formula: Formula) = qeEvidence(formula)._1
 
   /** @inheritdoc */
   def qeEvidence(formula: Formula): (Formula, Evidence) =
-    (if (eval(formula)) True else formula, ToolEvidence(("message", "evaluated BigDecimal numerics") :: Nil))
->>>>>>> 60215556
+    (if (eval(formula)) True else False, ToolEvidence(("message", "evaluated BigDecimal numerics") :: Nil))
 
   /** @inheritdoc */
   final override def init(config: Map[String,String]): Unit = {}
