/**
  * Copyright (c) Carnegie Mellon University. CONFIDENTIAL
  * See LICENSE.txt for the conditions of this license.
  */
package edu.cmu.cs.ls.keymaerax.bellerophon

import edu.cmu.cs.ls.keymaerax.infrastruct.Augmentors._
import edu.cmu.cs.ls.keymaerax.infrastruct.ExpressionTraversal.{ExpressionTraversalFunction, StopTraversal}
import edu.cmu.cs.ls.keymaerax.core._
import edu.cmu.cs.ls.keymaerax.infrastruct._
import edu.cmu.cs.ls.keymaerax.btactics.macros.{DerivationInfo, OptionArg}
import org.apache.logging.log4j.scala.Logger

import scala.annotation.tailrec

/**
  * User-Interface Axiom/Tactic Index: Indexing data structure for all canonically applicable (derived) axioms/rules/tactics in User-Interface.
  * @author aplatzer
  * @see [[edu.cmu.cs.ls.keymaerax.btactics.AxIndex]]
  */
object UIIndex {
  private val logger = Logger(UIIndex.getClass)

  /** Give the canonical (derived) axiom name or tactic names that simplifies the expression expr, optionally considering that this expression occurs at the indicated position pos in the given sequent. Disregard tactics that require input */
  def theStepAt(expr: Expression, pos: Option[Position] = None): Option[String] = expr match {
    case Box(Loop(_), _) => None //@note: [*] iterate caused user confusion, so avoid left-click step on loops
    case _ => allStepsAt(expr, pos).find(DerivationInfo(_).inputs.forall( p => p.isInstanceOf[OptionArg]))
  }



  def theStepAt(pos1: Position, pos2: Position, sequent: Sequent): Option[String] = allTwoPosSteps(pos1, pos2, sequent).
    find(DerivationInfo(_).inputs.forall( p => p.isInstanceOf[OptionArg]))

  /** Return ordered list of all canonical (derived) axiom names or tactic names that simplifies the expression expr, optionally considering that this expression occurs at the indicated position pos in the given sequent. */
  //@todo change return type to List[DerivationInfo]
  def allStepsAt(expr: Expression, pos: Option[Position] = None, sequent: Option[Sequent] = None,
                 substs: List[SubstitutionPair] = Nil): List[String] = autoPad(pos, sequent, {
    val isTop = pos.nonEmpty && pos.get.isTopLevel
    //@note the truth-value of isAnte is nonsense if !isTop ....
    val isAnte = pos.nonEmpty && pos.get.isAnte
    val alwaysApplicable = "chaseAt" :: Nil
    logger.debug("allStepsAt(" + expr + ") at " + pos + " which " + (if (isTop) "is top" else "is not top") + " and " + (if (isAnte) "is ante" else "is succ"))
    expr match {
      case Differential(t) =>
        val tactics =
          t match {
            case _: Variable => "DvariableTactic" :: alwaysApplicable
            case _: Number => "c()' derive constant fn" :: alwaysApplicable
            // optimizations
            case t: Term if StaticSemantics.freeVars(t).isEmpty => "c()' derive constant fn" :: alwaysApplicable
            case _: Neg => "-' derive neg" :: alwaysApplicable
            case _: Plus => "+' derive sum" :: alwaysApplicable
            case _: Minus => "-' derive minus" :: alwaysApplicable
            // optimizations
            case Times(num, _) if StaticSemantics.freeVars(num).isEmpty => "' linear" :: alwaysApplicable
            case Times(_, num) if StaticSemantics.freeVars(num).isEmpty => "' linear right" :: alwaysApplicable
            case _: Times => "*' derive product" :: alwaysApplicable
            case _: Divide => "/' derive quotient" :: alwaysApplicable
            case _: Power => "^' derive power" :: alwaysApplicable
            case FuncOf(_, Nothing) => "c()' derive constant fn" :: alwaysApplicable
            case _ => alwaysApplicable
          }
        "derive" :: tactics

      case DifferentialFormula(f) =>
        val tactics =
          f match {
            case _: Equal => "=' derive =" :: alwaysApplicable
            case _: NotEqual => "!=' derive !=" :: alwaysApplicable
            case _: Greater => ">' derive >" :: alwaysApplicable
            case _: GreaterEqual => ">=' derive >=" :: alwaysApplicable
            case _: Less => "<' derive <" :: alwaysApplicable
            case _: LessEqual => "<=' derive <=" :: alwaysApplicable
            case _: And => "&' derive and" :: alwaysApplicable
            case _: Or => "|' derive or" :: alwaysApplicable
            case _: Imply => "->' derive imply" :: alwaysApplicable
            case _: Forall => "forall' derive forall" :: alwaysApplicable
            case _: Exists => "exists' derive exists" :: alwaysApplicable
            case _ => alwaysApplicable
          }
        "derive" :: tactics
      case Box(a, True) if isTop && !isAnte && FormulaTools.dualFree(a) =>
        "[]T system" :: Nil

      case Box(a, post) =>
        val maybeSplit = post match {
          case _: And => "[] split" :: Nil
          case _ => Nil
        }
        def containsPrime(fml: Formula): Boolean = {
          var foundPrime = false
          ExpressionTraversal.traverse(new ExpressionTraversalFunction() {
            override def preF(p: PosInExpr, e: Formula): Either[Option[StopTraversal], Formula] = e match {
              case _: DifferentialFormula => foundPrime = true; Left(Some(ExpressionTraversal.stop))
              case _ => Left(None)
            }

            override def preT(p: PosInExpr, e: Term): Either[Option[StopTraversal], Term] = e match {
              case _: DifferentialSymbol => foundPrime = true; Left(Some(ExpressionTraversal.stop))
              case _ => Left(None)
            }
          }, fml)
          foundPrime
        }
        val rules = maybeSplit ++  (if (pos.forall(_.isSucc)) "GV" :: "MR" :: "chaseAt" :: Nil else Nil)
        a match {
          case Assign(_: DifferentialSymbol,_) => "[':=] differential assign" :: rules
          case Assign(_: BaseVariable, _) => "assignb" :: rules
          case _: AssignAny => "[:*] assign nondet" :: rules
          case _: Test => "[?] test" :: rules
          case _: Compose => "[;] compose" :: rules
          case _: Choice => "[++] choice" :: rules
          case _: Dual => "[d] dual direct" :: "[d] dual" :: Nil
          case _: Loop => "loop" +: (maybeSplit ++ ("[*] iterate" :: "GV" :: Nil))
          //@note intermediate steps in dI
          case ODESystem(ode, _) if !post.isInstanceOf[Modal] && containsPrime(post) => ode match {
            case _: AtomicODE => "DE differential effect" :: "dW" :: "dC" :: (maybeSplit :+ "GV" :+ "MR")
            case _: DifferentialProduct => "DE differential effect (system)" :: "dW" :: "dC" :: (maybeSplit :+ "GV" :+ "MR")
            case _ => maybeSplit :+ "GV" :+ "MR"
          }
          case ODESystem(_, _) =>
            if (pos.forall(_.isSucc)) {
              if (pos.forall(_.isTopLevel)) ("ODE" :: "solve" :: "dC" :: "dIRule" ::  "dW" :: "dG" :: Nil) ++ (maybeSplit :+ "GV" :+ "MR")
              else ("solve" :: "dC" :: "dIRule" :: "dW" :: "dG" :: Nil) ++ (maybeSplit :+ "GV" :+ "MR")
            }
            else ("solve" :: "dC" :: Nil) ++ (maybeSplit :+ "GV" :+ "MR")
          case ProgramConst(name, _) if substs.exists({ case SubstitutionPair(ProgramConst(wn, _), _) => wn == name case _ => false }) =>
            s"""expand "$name"""" :: rules
          case _ => rules
        }

      case Diamond(a, post) => 
        val maybeSplit = post match {case _ : Or => "<> split" :: Nil case _ => Nil }
        val rules = maybeSplit ++ alwaysApplicable ++ ("diamondd" :: Nil)
        a match {
          case Assign(_: DifferentialSymbol, _) => "<':=> differential assign" :: rules
          case Assign(_: BaseVariable, _) => "assignd" :: rules
          case _: AssignAny => "<:*> assign nondet" :: rules
          case _: Test => "<?> test" :: rules
          case _: Compose => "<;> compose" :: rules
          case _: Choice => "<++> choice" :: rules
          case _: Dual => "<d> dual direct" :: "<d> dual" :: rules
          case _: Loop => "con" +: maybeSplit :+ "<*> iterate" :+ "diamondd"
<<<<<<< HEAD
          case ODESystem(_, _) =>
            if (pos.forall(_.isSucc)) {
              if (pos.forall(_.isTopLevel)) ("dV" :: "solve" :: "kDomainDiamond" :: "dDR" :: "compatCut":: "gEx" :: Nil)
              else ("solve" :: "compatCut" :: Nil) //todo
            }
            else ("solve" :: "compatCut" :: Nil) //todo
          case ProgramConst(name, _) => s"""expand "$name"""" :: rules
=======
          case _: ODESystem => "solve" :: "dC" :: rules
          case ProgramConst(name, _) if substs.exists({ case SubstitutionPair(ProgramConst(wn, _), _) => wn == name case _ => false }) =>
            s"""expand "$name"""" :: rules
>>>>>>> 130e9dde
          case _ => rules
        }

      case Not(f) =>
        val alwaysApplicableAtNot =
          if (isTop && isAnte) "notL" :: alwaysApplicable
          else if (isTop && !isAnte) "notR" :: alwaysApplicable
          else alwaysApplicable
        f match {
          case Box(_, Not(_)) => "<> diamond" :: alwaysApplicableAtNot
          case _: Box => "![]" :: alwaysApplicableAtNot
          case Diamond(_, Not(_)) => "[] box" :: alwaysApplicableAtNot
          case _: Diamond => "!<>" :: alwaysApplicableAtNot
          case _: Forall => "!all" :: alwaysApplicableAtNot
          case _: Exists => "!exists" :: alwaysApplicableAtNot
          case _: Equal => "! =" :: alwaysApplicableAtNot
          case _: NotEqual => "! !=" :: alwaysApplicableAtNot
          case _: Less => "! <" :: alwaysApplicableAtNot
          case _: LessEqual => "! <=" :: alwaysApplicableAtNot
          case _: Greater => "! >" :: alwaysApplicableAtNot
          case _: GreaterEqual => "! >=" :: alwaysApplicableAtNot
          case _: Not => "!! double negation" :: alwaysApplicableAtNot
          case _: And => "!& deMorgan" :: alwaysApplicableAtNot
          case _: Or => "!| deMorgan" :: alwaysApplicableAtNot
          case _: Imply => "!-> deMorgan" :: alwaysApplicableAtNot
          case _: Equiv => "!<-> deMorgan" :: alwaysApplicableAtNot
          case _ => alwaysApplicableAtNot
        }

      case _ =>
        // Check for axioms vs. rules separately because sometimes we might want to apply these axioms when we don't
        // have positions available (which we need to check rule applicability
        val axioms =
          expr match {
            case And(True, _) => "true&" :: Nil
            case And(_, True) => "&true" :: Nil
            case Imply(True, _) => "true->" :: Nil
            case Imply(_, True) => "->true" :: Nil
              //@todo add true|, false&, and similar as new DerivedAxioms
            case _ => Nil
          }
        if (!isTop) axioms
        else {
          (expr, isAnte) match {
            case (True, false) => "closeTrue" :: alwaysApplicable
            case (False, true) => "closeFalse" :: alwaysApplicable
            case (_: Not, true) => "notL" :: alwaysApplicable
            case (_: Not, false) => "notR" :: alwaysApplicable
            case (_: And, true) => axioms ++ ("andL" :: alwaysApplicable)
            case (_: And, false) => axioms ++ ("andR" :: alwaysApplicable)
            case (_: Or, true) => "orL" :: alwaysApplicable
            case (_: Or, false) => "orR" :: alwaysApplicable
            case (_: Imply, true) => axioms ++ ("implyL" :: alwaysApplicable)
            case (_: Imply, false) => axioms ++ ("implyR" :: alwaysApplicable)
            case (_: Equiv, true) => "equivL" :: alwaysApplicable
            case (_: Equiv, false) => "equivR" :: alwaysApplicable
            case (_: Forall, true) => "allL" :: "allLimplicit" :: alwaysApplicable
            case (_: Forall, false) => "allR" :: alwaysApplicable
            case (_: Exists, true) => "existsL" :: alwaysApplicable
            case (_: Exists, false) => "existsR" :: "existsRimplicit" :: alwaysApplicable
            case (Equal(_: Variable | _: FuncOf, _: Variable | _: FuncOf), true) => "allL2R" :: "allR2L" :: alwaysApplicable
            case (Equal(_: Variable | _: FuncOf, _), true) => "allL2R" :: alwaysApplicable
            case (Equal(_, _: Variable | _: FuncOf), true) => "allR2L" :: alwaysApplicable
            case (FuncOf(fn, _), _) if substs.exists({ case SubstitutionPair(FuncOf(wfn, _), _) => wfn == fn case _ => false }) =>
              s"""expand "${fn.prettyString}"""" :: alwaysApplicable
            case (PredOf(fn, _), _) if substs.exists({ case SubstitutionPair(PredOf(wfn, _), _) => wfn == fn case _ => false}) =>
              s"""expand "${fn.prettyString}"""" :: alwaysApplicable
            case _ => alwaysApplicable
          }
        }
    }
  })

  def allTwoPosSteps(pos1: Position, pos2: Position, sequent: Sequent): List[String] = {
    val expr1 = sequent.sub(pos1)
    val expr2 = sequent.sub(pos2)
    (pos1, pos2, expr1, expr2) match {
      case (p1: AntePosition, p2: SuccPosition, Some(e1), Some(e2)) if p1.isTopLevel &&  p2.isTopLevel && e1 == e2 => "closeId" :: Nil
      case (p1: AntePosition, p2: SuccPosition, Some(e1), Some(e2)) if p1.isTopLevel && !p2.isTopLevel && e1 == e2 => /*@todo "knownR" ::*/ Nil
      case (_, _, Some(Equal(_, _)), _) => "L2R" :: Nil
      case (_: AntePosition, _, Some(fa: Forall), Some(_:Formula)) if bodyIsEquiv(fa) => "equivRewriting" :: Nil
      case (_: AntePosition, _, Some(_: Equiv), Some(_: Formula)) => "instantiatedEquivRewriting" :: Nil //@note for applying function definitions.
      case (_, _: AntePosition, Some(_: Term), Some(_: Forall)) => /*@todo "all instantiate pos" ::*/ Nil
      case (_, _: SuccPosition, Some(_: Term), Some(_: Exists)) => /*@todo "exists instantiate pos" ::*/ Nil
      case _ => Nil
      //@todo more drag-and-drop support
    }
  }

  @tailrec
  private def bodyIsEquiv(x: Forall): Boolean = x.child match {
    case Forall(_, child:Forall) => bodyIsEquiv(child)
    case Equiv(_,_) => true
    case _ => false
  }

  def comfortOf(stepName: String): Option[String] = stepName match {
    //case "diffCut" => Some("diffInvariant")
    //case "diffInd" => Some("autoDiffInd")
    //case "diffSolve" => Some("autoDiffSolve")
    case _ => None
  }

  private def autoPad(pos: Option[Position], sequent: Option[Sequent], axioms: List[String]): List[String] = {
    //@note don't augment with hide since UI has a special button for it already.
    //@note don't augment with cutL+cutR since too cluttered.
    //    if (!axioms.isEmpty && pos.isDefined && pos.get.isTopLevel)
    //      axioms ++ (if (pos.get.isAnte) "hideL" :: /*"cutL" ::*/ Nil else "hideR" :: /*"cutR" ::*/ Nil)
    //    else
    logger.debug("allStepsAt=" + axioms)
    axioms
  }
}<|MERGE_RESOLUTION|>--- conflicted
+++ resolved
@@ -142,19 +142,14 @@
           case _: Choice => "<++> choice" :: rules
           case _: Dual => "<d> dual direct" :: "<d> dual" :: rules
           case _: Loop => "con" +: maybeSplit :+ "<*> iterate" :+ "diamondd"
-<<<<<<< HEAD
           case ODESystem(_, _) =>
             if (pos.forall(_.isSucc)) {
               if (pos.forall(_.isTopLevel)) ("dV" :: "solve" :: "kDomainDiamond" :: "dDR" :: "compatCut":: "gEx" :: Nil)
               else ("solve" :: "compatCut" :: Nil) //todo
             }
             else ("solve" :: "compatCut" :: Nil) //todo
-          case ProgramConst(name, _) => s"""expand "$name"""" :: rules
-=======
-          case _: ODESystem => "solve" :: "dC" :: rules
           case ProgramConst(name, _) if substs.exists({ case SubstitutionPair(ProgramConst(wn, _), _) => wn == name case _ => false }) =>
             s"""expand "$name"""" :: rules
->>>>>>> 130e9dde
           case _ => rules
         }
 
