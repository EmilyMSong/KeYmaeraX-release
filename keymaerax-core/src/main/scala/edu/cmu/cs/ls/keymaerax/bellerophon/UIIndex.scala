/**
  * Copyright (c) Carnegie Mellon University. CONFIDENTIAL
  * See LICENSE.txt for the conditions of this license.
  */
package edu.cmu.cs.ls.keymaerax.bellerophon

import edu.cmu.cs.ls.keymaerax.infrastruct.Augmentors._
import edu.cmu.cs.ls.keymaerax.infrastruct.ExpressionTraversal.{ExpressionTraversalFunction, StopTraversal}
import edu.cmu.cs.ls.keymaerax.core._
import edu.cmu.cs.ls.keymaerax.infrastruct._
import edu.cmu.cs.ls.keymaerax.btactics.macros.{DerivationInfo, OptionArg}
import org.slf4j.LoggerFactory

import scala.annotation.tailrec

/**
  * User-Interface Axiom/Tactic Index: Indexing data structure for all canonically applicable (derived) axioms/rules/tactics in User-Interface.
  * @author aplatzer
  * @see [[edu.cmu.cs.ls.keymaerax.btactics.AxIndex]]
  */
object UIIndex {
  private val logger = LoggerFactory.getLogger(UIIndex.getClass)

  /** Give the canonical (derived) axiom name or tactic names that simplifies the expression expr, optionally
    * considering that this expression occurs at the indicated position pos in the given sequent.
    * Disregard tactics that require input. */
  def theStepAt(expr: Expression, pos: Option[Position], sequent: Option[Sequent], substs: List[SubstitutionPair]): Option[DerivationInfo] = expr match {
    case Box(Loop(_), _) => None //@note: [*] iterate caused user confusion, so avoid left-click step on loops
    case _ => allStepsAt(expr, pos, sequent, substs).find(_.inputs.forall(_.isInstanceOf[OptionArg]))
  }

  /** Give the canonical (derived) axiom name or tactic names that apply at positions `pos1` and `pos2` in `sequent`.
    * Disregard tactics that require input. */
  def theStepAt(pos1: Position, pos2: Position, sequent: Sequent): Option[DerivationInfo] =
    allTwoPosSteps(pos1, pos2, sequent).find(_.inputs.forall(_.isInstanceOf[OptionArg]))

  /** Return ordered list of all canonical (derived) axiom names or tactic names that simplifies the expression expr, optionally considering that this expression occurs at the indicated position pos in the given sequent. */
  def allStepsAt(expr: Expression, pos: Option[Position], sequent: Option[Sequent],
                 substs: List[SubstitutionPair]): List[DerivationInfo] = autoPad(pos, sequent, {
    val isTop = pos.nonEmpty && pos.get.isTopLevel
    //@note the truth-value of isAnte/isSucc is nonsense if !isTop ....
    val isAnte = pos.nonEmpty && pos.get.isAnte
    val isSucc = pos.nonEmpty && pos.get.isSucc

    val alwaysApplicable = "chaseAt" :: Nil
    logger.debug("allStepsAt(" + expr + ") at " + pos + " which " + (if (isTop) "is top" else "is not top") + " and " + (if (isAnte) "is ante" else "is succ"))
    expr match {
      case Differential(t) =>
        val tactics =
          t match {
            case _: Variable => "DvariableTactic" :: alwaysApplicable
            case _: Number => "c()' derive constant fn" :: alwaysApplicable
            // optimizations
            case t: Term if StaticSemantics.freeVars(t).isEmpty => "c()' derive constant fn" :: alwaysApplicable
            case _: Neg => "-' derive neg" :: alwaysApplicable
            case _: Plus => "+' derive sum" :: alwaysApplicable
            case _: Minus => "-' derive minus" :: alwaysApplicable
            // optimizations
            case Times(num, _) if StaticSemantics.freeVars(num).isEmpty => "' linear" :: alwaysApplicable
            case Times(_, num) if StaticSemantics.freeVars(num).isEmpty => "' linear right" :: alwaysApplicable
            case _: Times => "*' derive product" :: alwaysApplicable
            case _: Divide => "/' derive quotient" :: alwaysApplicable
            case _: Power => "^' derive power" :: alwaysApplicable
            case FuncOf(_, Nothing) => "c()' derive constant fn" :: alwaysApplicable
            case _ => alwaysApplicable
          }
        "derive" :: tactics

      case DifferentialFormula(f) =>
        val tactics =
          f match {
            case _: Equal => "=' derive =" :: alwaysApplicable
            case _: NotEqual => "!=' derive !=" :: alwaysApplicable
            case _: Greater => ">' derive >" :: alwaysApplicable
            case _: GreaterEqual => ">=' derive >=" :: alwaysApplicable
            case _: Less => "<' derive <" :: alwaysApplicable
            case _: LessEqual => "<=' derive <=" :: alwaysApplicable
            case _: And => "&' derive and" :: alwaysApplicable
            case _: Or => "|' derive or" :: alwaysApplicable
            case _: Imply => "->' derive imply" :: alwaysApplicable
            case _: Forall => "forall' derive forall" :: alwaysApplicable
            case _: Exists => "exists' derive exists" :: alwaysApplicable
            case _ => alwaysApplicable
          }
        "derive" :: tactics
      case Box(a, True) if isTop && isSucc && FormulaTools.dualFree(a) => "[]T system" :: Nil

      case Box(a, post) =>
        val maybeSplit = post match {
          case _: And => "[] split" :: Nil
          case _ => Nil
        }
        def containsPrime(fml: Formula): Boolean = {
          var foundPrime = false
          ExpressionTraversal.traverse(new ExpressionTraversalFunction() {
            override def preF(p: PosInExpr, e: Formula): Either[Option[StopTraversal], Formula] = e match {
              case _: DifferentialFormula => foundPrime = true; Left(Some(ExpressionTraversal.stop))
              case _ => Left(None)
            }

            override def preT(p: PosInExpr, e: Term): Either[Option[StopTraversal], Term] = e match {
              case _: DifferentialSymbol => foundPrime = true; Left(Some(ExpressionTraversal.stop))
              case _ => Left(None)
            }
          }, fml)
          foundPrime
        }
        val rules = maybeSplit ++  (if (isAnte) Nil else "GV" :: "MR" :: "chaseAt" :: Nil)
        a match {
          case Assign(_: DifferentialSymbol,_) => "[':=] differential assign" :: rules
          case Assign(_: BaseVariable, _) => "assignb" :: rules
          case _: AssignAny => "[:*] assign nondet" :: rules
          case _: Test => "[?] test" :: rules
          case _: Compose => "[;] compose" :: rules
          case _: Choice => "[++] choice" :: rules
          case _: Dual => "[d] dual direct" :: "[d] dual" :: Nil
          case _: Loop =>
            if (isTop && isSucc) "loop" +: (maybeSplit ++ ("[*] iterate" :: "GV" :: Nil))
            else maybeSplit ++ ("[*] iterate" :: Nil)
          //@note intermediate steps in dI
          case ODESystem(ode, _) if !post.isInstanceOf[Modal] && containsPrime(post) => ode match {
            case _: AtomicODE => "DE differential effect" :: "dW" :: "dC" :: (maybeSplit :+ "GV" :+ "MR")
            case _: DifferentialProduct => "DE differential effect (system)" :: "dW" :: "dC" :: (maybeSplit :+ "GV" :+ "MR")
            case _ => maybeSplit :+ "GV" :+ "MR"
          }
          case ODESystem(_, _) =>
            if (pos.forall(_.isSucc)) {
              if (pos.forall(_.isTopLevel)) ("ODE" :: "solve" :: "dC" :: "dIRule" ::  "dW" :: "dG" :: Nil) ++ (maybeSplit :+ "GV" :+ "MR")
              else ("solve" :: "dC" :: "dIRule" :: "dW" :: "dG" :: Nil) ++ (maybeSplit :+ "GV" :+ "MR")
            }
            else ("solve" :: "dC" :: Nil) ++ (maybeSplit :+ "GV" :+ "MR")
          case ProgramConst(name, _) if substs.exists({ case SubstitutionPair(ProgramConst(wn, _), _) => wn == name case _ => false }) =>
            s"""expand "$name"""" :: rules
          case _ => rules
        }

      case Diamond(a, post) => 
        val maybeSplit = post match {case _ : Or => "<> split" :: Nil case _ => Nil }
        val rules = maybeSplit ++ alwaysApplicable
        a match {
          case Assign(_: DifferentialSymbol, _) => "<':=> differential assign" :: rules
          case Assign(_: BaseVariable, _) => "assignd" :: rules
          case _: AssignAny => "<:*> assign nondet" :: rules
          case _: Test => "<?> test" :: rules
          case _: Compose => "<;> compose" :: rules
          case _: Choice => "<++> choice" :: rules
          case _: Dual => "<d> dual direct" :: "<d> dual" :: rules
<<<<<<< HEAD
          case _: Loop => "con" +: maybeSplit :+ "<*> iterate" :+ "diamondd"
          case ODESystem(_, _) =>
            if (pos.forall(_.isSucc)) {
              if (pos.forall(_.isTopLevel)) ("dV" :: "solve" :: "kDomainDiamond" :: "dDR" :: "compatCut":: "gEx" :: Nil)
              else ("solve" :: "compatCut" :: Nil) //todo
            }
            else ("solve" :: "compatCut" :: Nil) //todo
=======
          case _: Loop => "con" +: maybeSplit :+ "<*> iterate"
          case _: ODESystem => "solve" :: "dC" :: rules
>>>>>>> 9a47c12f
          case ProgramConst(name, _) if substs.exists({ case SubstitutionPair(ProgramConst(wn, _), _) => wn == name case _ => false }) =>
            s"""expand "$name"""" :: rules
          case _ => rules
        }

      case Not(f) =>
        val alwaysApplicableAtNot =
          if (isTop && isAnte) "notL" :: alwaysApplicable
          else if (isTop && !isAnte) "notR" :: alwaysApplicable
          else alwaysApplicable
        f match {
          case Box(_, Not(_)) => "<> diamond" :: alwaysApplicableAtNot
          case _: Box => "![]" :: alwaysApplicableAtNot
          case Diamond(_, Not(_)) => "[] box" :: alwaysApplicableAtNot
          case _: Diamond => "!<>" :: alwaysApplicableAtNot
          case _: Forall => "!all" :: alwaysApplicableAtNot
          case _: Exists => "!exists" :: alwaysApplicableAtNot
          case _: Equal => "! =" :: alwaysApplicableAtNot
          case _: NotEqual => "! !=" :: alwaysApplicableAtNot
          case _: Less => "! <" :: alwaysApplicableAtNot
          case _: LessEqual => "! <=" :: alwaysApplicableAtNot
          case _: Greater => "! >" :: alwaysApplicableAtNot
          case _: GreaterEqual => "! >=" :: alwaysApplicableAtNot
          case _: Not => "!! double negation" :: alwaysApplicableAtNot
          case _: And => "!& deMorgan" :: alwaysApplicableAtNot
          case _: Or => "!| deMorgan" :: alwaysApplicableAtNot
          case _: Imply => "!-> deMorgan" :: alwaysApplicableAtNot
          case _: Equiv => "!<-> deMorgan" :: alwaysApplicableAtNot
          case _ => alwaysApplicableAtNot
        }

      case _ =>
        // Check for axioms vs. rules separately because sometimes we might want to apply these axioms when we don't
        // have positions available (which we need to check rule applicability
        val axioms =
          expr match {
            case And(True, _) => "true&" :: Nil
            case And(_, True) => "&true" :: Nil
            case Imply(True, _) => "true->" :: Nil
            case Imply(_, True) => "->true" :: Nil
              //@todo add true|, false&, and similar as new DerivedAxioms
            case _ => Nil
          }
        if (!isTop) axioms
        else {
          (expr, isAnte) match {
            case (True, false) => "closeTrue" :: alwaysApplicable
            case (False, true) => "closeFalse" :: alwaysApplicable
            case (_: Not, true) => "notL" :: alwaysApplicable
            case (_: Not, false) => "notR" :: alwaysApplicable
            case (_: And, true) => axioms ++ ("andL" :: alwaysApplicable)
            case (_: And, false) => axioms ++ ("andR" :: alwaysApplicable)
            case (_: Or, true) => "orL" :: alwaysApplicable
            case (_: Or, false) => "orR" :: alwaysApplicable
            case (_: Imply, true) => axioms ++ ("implyL" :: alwaysApplicable)
            case (_: Imply, false) => axioms ++ ("implyR" :: alwaysApplicable)
            case (_: Equiv, true) => "equivL" :: alwaysApplicable
            case (_: Equiv, false) => "equivR" :: alwaysApplicable
            case (_: Forall, true) => "allL" :: "allLkeep" :: "allLim" :: alwaysApplicable
            case (_: Forall, false) => "allR" :: alwaysApplicable
            case (_: Exists, true) => "existsL" :: alwaysApplicable
            case (_: Exists, false) => "existsR" :: "existsRim" :: alwaysApplicable
            case (_: Equal, true) => "allL2R" :: "allR2L" :: "= commute" :: alwaysApplicable
            case (FuncOf(fn, _), _) if substs.exists({ case SubstitutionPair(FuncOf(wfn, _), _) => wfn == fn case _ => false }) =>
              s"""expand "${fn.prettyString}"""" :: alwaysApplicable
            case (PredOf(fn, _), _) if substs.exists({ case SubstitutionPair(PredOf(wfn, _), _) => wfn == fn case _ => false}) =>
              s"""expand "${fn.prettyString}"""" :: alwaysApplicable
            case _ => alwaysApplicable
          }
        }
    }
  }).map(DerivationInfo(_))

  def allTwoPosSteps(pos1: Position, pos2: Position, sequent: Sequent): List[DerivationInfo] = {
    val expr1 = sequent.sub(pos1)
    val expr2 = sequent.sub(pos2)
    ((pos1, pos2, expr1, expr2) match {
      case (p1: AntePosition, p2: SuccPosition, Some(e1), Some(e2)) if p1.isTopLevel &&  p2.isTopLevel && e1 == e2 => "closeId" :: Nil
      case (p1: AntePosition, p2: SuccPosition, Some(e1), Some(e2)) if p1.isTopLevel && !p2.isTopLevel && e1 == e2 => /*@todo "knownR" ::*/ Nil
      case (_, _, Some(Equal(_, _)), _) => "L2R" :: Nil
      case (_: AntePosition, _, Some(fa: Forall), Some(_:Formula)) if bodyIsEquiv(fa) => "equivRewriting" :: Nil
      case (_: AntePosition, _, Some(_: Equiv), Some(_: Formula)) => "instantiatedEquivRewriting" :: Nil //@note for applying function definitions.
      case (_, _: AntePosition, Some(_: Term), Some(_: Forall)) => /*@todo "all instantiate pos" ::*/ Nil
      case (_, _: SuccPosition, Some(_: Term), Some(_: Exists)) => /*@todo "exists instantiate pos" ::*/ Nil
      case _ => Nil
      //@todo more drag-and-drop support
    }).map(DerivationInfo(_))
  }

  @tailrec
  private def bodyIsEquiv(x: Forall): Boolean = x.child match {
    case Forall(_, child:Forall) => bodyIsEquiv(child)
    case Equiv(_,_) => true
    case _ => false
  }

  def comfortOf(stepName: String): Option[DerivationInfo] = stepName match {
    //case "diffCut" => Some("diffInvariant")
    //case "diffInd" => Some("autoDiffInd")
    //case "diffSolve" => Some("autoDiffSolve")
    case _ => None
  }

  private def autoPad(pos: Option[Position], sequent: Option[Sequent], axioms: List[String]): List[String] = {
    //@note don't augment with hide since UI has a special button for it already.
    //@note don't augment with cutL+cutR since too cluttered.
    //    if (!axioms.isEmpty && pos.isDefined && pos.get.isTopLevel)
    //      axioms ++ (if (pos.get.isAnte) "hideL" :: /*"cutL" ::*/ Nil else "hideR" :: /*"cutR" ::*/ Nil)
    //    else
    logger.debug("allStepsAt=" + axioms)
    axioms
  }
}<|MERGE_RESOLUTION|>--- conflicted
+++ resolved
@@ -145,18 +145,13 @@
           case _: Compose => "<;> compose" :: rules
           case _: Choice => "<++> choice" :: rules
           case _: Dual => "<d> dual direct" :: "<d> dual" :: rules
-<<<<<<< HEAD
-          case _: Loop => "con" +: maybeSplit :+ "<*> iterate" :+ "diamondd"
+          case _: Loop => "con" +: maybeSplit :+ "<*> iterate"
           case ODESystem(_, _) =>
             if (pos.forall(_.isSucc)) {
               if (pos.forall(_.isTopLevel)) ("dV" :: "solve" :: "kDomainDiamond" :: "dDR" :: "compatCut":: "gEx" :: Nil)
               else ("solve" :: "compatCut" :: Nil) //todo
             }
             else ("solve" :: "compatCut" :: Nil) //todo
-=======
-          case _: Loop => "con" +: maybeSplit :+ "<*> iterate"
-          case _: ODESystem => "solve" :: "dC" :: rules
->>>>>>> 9a47c12f
           case ProgramConst(name, _) if substs.exists({ case SubstitutionPair(ProgramConst(wn, _), _) => wn == name case _ => false }) =>
             s"""expand "$name"""" :: rules
           case _ => rules
