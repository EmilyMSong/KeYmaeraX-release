--- conflicted
+++ resolved
@@ -794,17 +794,6 @@
   }
 
   /**
-<<<<<<< HEAD
-    * Create a differential axiom for an arbitrary interpreted function symbol.
-    * Used by ImplicitDefinition stuff
-    */
-  def funcDiffAxiom(funcApp: FuncOf, diff: Term): Provable = {
-    oracle(Sequent(immutable.IndexedSeq(), immutable.IndexedSeq(
-      Equal(
-        Differential(funcApp),
-        diff
-      ))), immutable.IndexedSeq())
-=======
     * Axiom schema for differential adjoints, schematic in dimension.
     * {{{
     *   <{x_'=f_(x_) & q_(x_)}>x_=y_ <-> <{y_'=-f_(y_) & q_(y_)}>x_=y_
@@ -847,7 +836,17 @@
 
     //@note soundness-critical
     oracle(Sequent(immutable.IndexedSeq(), immutable.IndexedSeq(diffAdj)), immutable.IndexedSeq())
->>>>>>> eba66012
+  }
+  /**
+    * Create a differential axiom for an arbitrary interpreted function symbol.
+    * Used by ImplicitDefinition stuff
+    */
+  def funcDiffAxiom(funcApp: FuncOf, diff: Term): Provable = {
+    oracle(Sequent(immutable.IndexedSeq(), immutable.IndexedSeq(
+      Equal(
+        Differential(funcApp),
+        diff
+      ))), immutable.IndexedSeq())
   }
 
   /**
