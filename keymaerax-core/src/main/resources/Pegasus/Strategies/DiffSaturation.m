--- conflicted
+++ resolved
@@ -62,13 +62,7 @@
 		timingList, invs, cuts, invlist, cutlist, evoConst, constasms, post, problem,
 		(* module internal *)
 		timedInvs, inv, timedInvImpliesPost, invImpliesPost, timedCutlist},
-<<<<<<< HEAD
-{timingList, invs, cuts, invlist, cutlist, evoConst, constasms, post} = inout;
-
-=======
-
 {timingList, invs, cuts, invlist, cutlist, evoConst, constasms, post, problem} = inout;
->>>>>>> e58ecead
 timedInvs = AbsoluteTiming[TimeConstrained[
 	Block[{res},
 		res = strat[subproblem];
@@ -223,8 +217,7 @@
 	timedStratResult = AbsoluteTiming[
 		RunStrat[strat, hint, OptionValue[StrategyTimeout], OptionValue[MinimizeCuts],
 			subproblem, vars,
-<<<<<<< HEAD
-			{timingList, invs, cuts, invlist, cutlist, evoConst, constasms, post}]
+			{timingList, invs, cuts, invlist, cutlist, evoConst, constasms, post, problem}]
 	];
 
 	duration = timedStratResult[[1]];
@@ -251,9 +244,6 @@
 
 	{timingList, invs, cuts, invlist, cutlist, evoConst, constasms, post} = timedStratResult[[2]]
 ]
-=======
-			{timingList, invs, cuts, invlist, cutlist, evoConst, constasms, post,problem}]
->>>>>>> e58ecead
 
 (* End For loop *)]
 ,{curdep,deps}(* End Do loop *)];
