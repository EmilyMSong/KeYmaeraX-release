--- conflicted
+++ resolved
@@ -22,17 +22,9 @@
                     </tr>
                     </thead>
                     <tbody>
-<<<<<<< HEAD
-                    <tr ng-repeat="task in tasks" ng-click="setSelected(task.task)">
-                        <!-- use the full task id during development.
-                        <td>{{ task.id.substring(0,5) + ".." + task.id.substring(task.id.length-5) }}</td>
-                        -->
-                        <td>{{ task.id }}</td>
-=======
                     <tr ng-repeat="task in tasks" ng-click="setSelected(task)">
                         <td ng-if="defer" cg-busy="defer">{{ task.nodeId.substring(0,5) + ".." + task.nodeId.substring(task.nodeId.length-5) }}</td>
                         <td ng-if="defer == undefined">{{ task.nodeId.substring(0,5) + ".." + task.nodeId.substring(task.nodeId.length-5) }}</td>
->>>>>>> e6f93200
                     </tr>
                     </tbody>
                 </table>
