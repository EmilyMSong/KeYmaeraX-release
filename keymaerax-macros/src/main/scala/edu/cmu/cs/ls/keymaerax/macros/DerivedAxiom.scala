--- conflicted
+++ resolved
@@ -13,7 +13,6 @@
 
 
 /**
-<<<<<<< HEAD
  *  Annotation for derived axioms, which allows decentralized AxiomInfo
  *  @param names Display names
  *  @param formula Formula displayed for axioms
@@ -32,19 +31,7 @@
                    val key: ExprPos = Nil,
                    val recursor: List[ExprPos] = Nil
                   ) extends StaticAnnotation {
-=======
-  * Annotation for derived axioms, which allows decentralized AxiomInfo
-  * @param displayObj Should be a DisplayInfo and describes how the axiom is presented on the UI
-  * @param codeName used to invoke axiom in tactics
-  * @param linear is the axiom linear in the sense of a linear pattern
-  * @author Brandon Bohrer
-  * @todo Remove codeName and infer it from the "lazy val codeName = ...."
-  * @todo introduce Enum Unifier to generalie the linear argument.
-  * @todo arguments (val displayObj: Any, val key: PosInExpr, val recursor: List[PosInExpr], val unifier: Unifier = General)
-  *       where the PosInExpr is represented as List[Int] here.
-  */
 class DerivedAxiom(val displayObj: Any, val codeName: String = "", val linear: Boolean = false) extends StaticAnnotation {
->>>>>>> c718b0ec
   // Annotation is implemented a macro; this is a necessary, reserved magic invocation which says DerivedAxiomAnnotation.impl is the macro body
   def macroTransform(annottees: Any*): Any = macro DerivedAxiom.impl
 }
